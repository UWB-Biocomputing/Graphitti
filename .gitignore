--- conflicted
+++ resolved
@@ -61,12 +61,8 @@
 .vs/
 
 # Google Test
-<<<<<<< HEAD
 Testing/lib/
 /lib/
 
 # log4cplus logging file
-Output/Debug
-=======
-Testing/lib/
->>>>>>> 05357f10
+Output/Debug