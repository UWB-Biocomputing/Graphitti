--- conflicted
+++ resolved
@@ -16,23 +16,17 @@
 
 2. [Developer Documentation](Developer/index.md)
    
-<<<<<<< HEAD
    2.1 [Student Quick Start](Developer/StudentSetup.md)
    
    2.2 [Code Formatting Etiquettes](Developer/codingConventions.md)
 
    2.3 [C++ design and Coding standards](Developer/cppStyleGuide.md)
-=======
-   2.1 [Coding Conventions](Developer/codingConventions.md)
 
-   2.2 [C++ Style Guide](Developer/cppStyleGuide.md)
->>>>>>> a19160ff
+   2.4 [Graphitti Repository Tools and Workflows](Developer/index.md) 
 
-   2.3 [Graphitti Repository Tools and Workflows](Developer/index.md) 
-
-   2.4 [Graphitti System Documentation](Developer/index.md)
+   2.5 [Graphitti System Documentation](Developer/index.md)
   
-   2.5 [Unit Tests](Developer/UnitTests.md)
+   2.6 [Unit Tests](Developer/UnitTests.md)
 
 3. [Testing](Testing/index.md)
 
