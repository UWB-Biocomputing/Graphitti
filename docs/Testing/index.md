# 3. Testing

Information on test config files for regression testing, and testing that has been done internally regarding potential improvements to Graphitti.

<<<<<<< HEAD
## 3.1 Unit Tests

We use [GoogleTest](GoogleTestsTutorial.md) to develop our unit tests.

To integrate your unit tests using GoogleTest in Graphitti you can follow these steps:
1. Open the CMakeLists.txt file in the root directory of Graphitti
2. Locate at the bottom of the file where the `tests` executable is defined and add your test file to the list of source files.
3. Build and run your tests using the Graphitti build system and use `./tests` to run the unit tests.

Please note that Graphitti follows the [singleton design pattern](https://en.wikipedia.org/wiki/Singleton_pattern), and several of its classes, such as Simulator, ParameterManager, OperationManager, and GraphManager, are implemented as singletons. If your test scenario requires the instantiation of these classes, it may be necessary to create a separate executable specifically for your tests.

By creating a separate executable, you can ensure that the singleton instances used in the test environment are isolated from the main application's singleton instances. This approach helps maintain the desired behavior and avoid segmentation fault errors.

To create a separate executable for your test case in Graphitti, follow these steps:

1. Open the CMakeLists.txt file in the root directory of Graphitti.
2. Scroll to the bottom of the file and add the following code to create a new executable for your test case:

```
add_executable(YOUR_EXECUTABLE_TEST_NAME
        Testing/RunTests.cpp
        Testing/Core/YOUR_TEST_FILE.cpp)

# Link the necessary libraries and frameworks
target_link_libraries(YOUR_EXECUTABLE_TEST_NAME gtest gtest_main)
target_link_libraries(YOUR_EXECUTABLE_TEST_NAME combinedLib)
```
Make sure to replace "YOUR_EXECUTABLE_TEST_NAME" with the desired name for your test executable. Also, update the paths to the testing files according to your project structure.

3. After adding the code, save the CMakeLists.txt file.

4. Additionally, open the .gitignore file in the root directory of your project and add YOUR_EXECUTABLE_TEST_NAME to ignore the test executable.

5.  Build and run your tests using the Graphitti build system and use `./YOUR_EXECUTABLE_TEST_NAME` to run the unit tests.

## 3.2 Array Performance Testing
=======
## 3.1 Array Performance Testing
>>>>>>> a19160ff

Testing the efficiency of C++ arrays, Vectors, and Valarrays.

- [Code](ArrayPerformance/ArraySpeedTest.cpp)
- [Writeup](ArrayPerformance/ArrayPerformance.md)

## 3.2 Dynamic Cast Performance Testing

Testing the performance impact of many dynamic_cast conversions.

- [Code](CastingTest/CastingTest.cpp)
- [Writeup](CastingTest/CastingTest.md)

## 3.3 Test Config Files

Documentation of the changing and constant parameters in a set of 12 test config files.

- [Writeup](TestConfigFileParameters/testConfigFileParameters.md)

<<<<<<< HEAD
### Running The Unit And Regression tests
Unit and regression tests are important to minimize the chances that changes to the code base will produce undesired side effects. 

We have a battery of tests that are run by a GitHub action on any `push` or `pull request` against the master branch. These tests are only executed for the CPU implementation of Graphitti.

The same tests executed by the described GitHub action can be run locally with the `RunTests.sh` bash script inside the `Testing` directory. The script can be told to exercise the tests against the GPU implementation by running it with the `-g` flag.

To run the tests against the CPU implementation, inside the `Testing` directory run:

    bash RunTests.sh

To run the tests against the GPU implementation, inside the `Testing` directory run:

    bash RunTests.sh -g

**Note**: Currently, the GPU regression tests fail because the random numbers generated are different from the ones
generated during the CPU execution, causing the result files to be different to the CPU known good results.

=======
>>>>>>> a19160ff
---------
[<< Go back to the Graphitti home page](../index.md)<|MERGE_RESOLUTION|>--- conflicted
+++ resolved
@@ -2,7 +2,6 @@
 
 Information on test config files for regression testing, and testing that has been done internally regarding potential improvements to Graphitti.
 
-<<<<<<< HEAD
 ## 3.1 Unit Tests
 
 We use [GoogleTest](GoogleTestsTutorial.md) to develop our unit tests.
@@ -39,9 +38,6 @@
 5.  Build and run your tests using the Graphitti build system and use `./YOUR_EXECUTABLE_TEST_NAME` to run the unit tests.
 
 ## 3.2 Array Performance Testing
-=======
-## 3.1 Array Performance Testing
->>>>>>> a19160ff
 
 Testing the efficiency of C++ arrays, Vectors, and Valarrays.
 
@@ -61,7 +57,6 @@
 
 - [Writeup](TestConfigFileParameters/testConfigFileParameters.md)
 
-<<<<<<< HEAD
 ### Running The Unit And Regression tests
 Unit and regression tests are important to minimize the chances that changes to the code base will produce undesired side effects. 
 
@@ -80,7 +75,5 @@
 **Note**: Currently, the GPU regression tests fail because the random numbers generated are different from the ones
 generated during the CPU execution, causing the result files to be different to the CPU known good results.
 
-=======
->>>>>>> a19160ff
 ---------
 [<< Go back to the Graphitti home page](../index.md)