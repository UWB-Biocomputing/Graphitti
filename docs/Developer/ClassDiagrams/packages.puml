@startuml package UML

/'set up line '/
skinparam linetype ortho
/'hide the class members '/
hide members

/'package '/
package Core{
   /'class '/
   class Simulator
   class CPUSpikingModel implements Model
   class GPUSpikingModel implements Model
   class Operations
   class OperationManager 
   class ParameterManager 

   /'class relationships in this package '/
   Model -left-o Simulator 
   Operations -right-o OperationManager   
   Simulator ---> OperationManager : commands 
  
   /' relative position of classes in this diagram'/
   CPUSpikingModel -[hidden]right> GPUSpikingModel
   CPUSpikingModel -[hidden]-> Operations
   OperationManager -[hidden]-> ParameterManager
}

/'package '/
package Layouts{
   class FixedLayout implements Layout
   class DynamicLayout implements Layout
   class LayoutsFactory
   FixedLayout <-- LayoutsFactory : instantiates
   DynamicLayout <-- LayoutsFactory : instantiates
}

/'package '/
package Vertices{
   class AllSpikingNeurons implements AllVertices
   class AllIFNeurons extends AllSpikingNeurons
   class AllLiFNeurons extends AllIFNeurons
   class AllZHNeurons extends AllIFNeurons
   class VerticesFactory 
   VerticesFactory -up-> AllLiFNeurons : instantiates
   VerticesFactory -up-> AllZHNeurons : instantiates
}

/'package '/
package Recorders{
   class  XmLRecorder implements Recorder
   class HDF5Recorder implements Recorder
   class Hdf5GrowthRecorder extends HDF5Recorder
   class RecordersFactory
   XmLRecorder <-- RecordersFactory : instantiates
   HDF5Recorder <-- RecordersFactory : instantiates
   Hdf5GrowthRecorder <--- RecordersFactory : instantiates
}

/'package '/
package Connections{
   class ConnStatic implements Connections
   class ConnGrowth Implements Connections
   class ConnectionsFactory
   ConnectionsFactory --up> ConnStatic : instantiates
   ConnectionsFactory --up> ConnGrowth  : instantiates
}

/'package '/
package Edges{
   class AllNeuroEdges implements AllEdges
   class AllSpikingSynapses extends AllNeuroEdges
   class AllSTDPSynapses extends AllSpikingSynapses
   class AllDSSynapses extends AllSpikingSynapses
   class AllDynamicsSTDPSynapses extends AllSTDPSynapses
   class EdgesFactory
   EdgesFactory --up-> AllSTDPSynapses : instantiates
   EdgesFactory --up-> AllDSSynapses : instantiates
   EdgesFactory --up> AllDynamicsSTDPSynapses : instantiates
}

/'relationship of classes in Core and other packages'/
Simulator -[#red]-> LayoutsFactory : commands
Simulator -[#red]----> ConnectionsFactory: commands
Simulator -[#red]----> RecordersFactory: commands
Model o-[#red] Layout
Model o-[#red]-- Connections
Model o-[#red]--- IRecorder

'relationship of classes in package Layouts and Vertices'/
Layout o-[#red] AllVertices
Layout -[#red]---> VerticesFactory : commands

/'relationship of classes in package connections and other package'/
/'Connections here refers to the interface in package'/
<<<<<<< HEAD
Connections o-[#red]- Recorder
=======
>>>>>>> 7f870303
Connections o-[#red]- AllEdges
Connections -[#red]---> EdgesFactory : commands

/'overall image layout'/
/'set up relative packages position in this diagram '/
Core -[hidden]right>  Layouts
Layouts -[hidden]right> Vertices
Core -[hidden]down----> Recorders
Layouts -[hidden]down----> Connections
Vertices -[hidden]down-----> Edges
@enduml<|MERGE_RESOLUTION|>--- conflicted
+++ resolved
@@ -93,10 +93,6 @@
 
 /'relationship of classes in package connections and other package'/
 /'Connections here refers to the interface in package'/
-<<<<<<< HEAD
-Connections o-[#red]- Recorder
-=======
->>>>>>> 7f870303
 Connections o-[#red]- AllEdges
 Connections -[#red]---> EdgesFactory : commands
 
