--- conflicted
+++ resolved
@@ -29,19 +29,11 @@
     </EdgesParams>
 
     <ConnectionsParams class="Connections911" name="ConnectionsParams">
-<<<<<<< HEAD
-      <graphmlFile name="graphmlFile">../configfiles/graphs/small_911.graphml</graphmlFile>
-          <!-- Max ConnsPerVertex = 87 RC + 1 PR -->
-      <connsPerVertex name="connsPerVertex">88</connsPerVertex>
-      <psapsToErase name="psapsToErase">1</psapsToErase>
-      <respsToErase name="respsToErase">2</respsToErase>
-=======
       <Connections911Params name="Connections911Params">
         <graphmlFile name="graphmlFile">../configfiles/graphs/small_911.graphml</graphmlFile>
         <psapsToErase name="psapsToErase">1</psapsToErase>
         <respsToErase name="respsToErase">2</respsToErase>
       </Connections911Params>
->>>>>>> bf49aae3
     </ConnectionsParams>
 
     <InputParams name="InputParams">
