<?xml version="1.0" encoding="UTF-8" standalone="no"?>
<BGSimParams>
  <SimInfoParams name="SimInfoParams">
    <SimParams name="SimParams">
      <epochDuration name="epochDuration">100.0</epochDuration>
      <numEpochs name="numEpochs">2</numEpochs>
    </SimParams>
    <SimConfig name="SimConfig">
      <maxFiringRate name="maxFiringRate">100</maxFiringRate>
      <!-- NOTE: The King County Sherrif office PSAP node has 1382 edges. I need to verify
           if this value is correct because it seems unusually large for the number of total responders. -->
      <maxEdgesPerVertex name="maxEdgesPerVertex">1383</maxEdgesPerVertex>
    </SimConfig>
    <RNGConfig name="RNGConfig">
      <InitRNGSeed name="InitRNGSeed">1</InitRNGSeed>
      <NoiseRNGSeed class="Norm" name="NoiseRNGSeed">1</NoiseRNGSeed>
    </RNGConfig>
  </SimInfoParams>

  <ModelParams>
    <VerticesParams class="All911Vertices" name="VerticesParams">
      <CallNum name="CallNum">
        <min name="min">3</min>
        <max name="max">37</max>
      </CallNum>
      <DispNumScale name="DispNumScale">0.3</DispNumScale>
      <RespNumScale name="RespNumScale">0.3</RespNumScale>
    </VerticesParams>

    <EdgesParams class="All911Edges" name="EdgesParams">
    </EdgesParams>

    <ConnectionsParams class="Connections911" name="ConnectionsParams">
      <graphmlFile name="graphmlFile">../configfiles/graphs/King_county_NG911.graphml</graphmlFile>
<<<<<<< HEAD
          <!-- Max ConnsPerVertex = 87 RC + 1 PR -->
      <connsPerVertex name="connsPerVertex">100</connsPerVertex>
=======
>>>>>>> bf49aae3
      <psapsToErase name="psapsToErase">1</psapsToErase>
      <respsToErase name="respsToErase">2</respsToErase>
    </ConnectionsParams>


    <LayoutParams class="Layout911" name="LayoutParams">
      <LayoutFiles name="LayoutFiles">
        <PSAPsListFileName name="PSAPsListFileName" type="InputFile">../configfiles/NList/NG911_psaps_10x10.xml</PSAPsListFileName>
        <callersListFileName name="callersListFileName" type="InputFile">../configfiles/NList/NG911_callers_10x10.xml</callersListFileName>
        <respondersListFileName name="respondersListFileName" type="InputFile">../configfiles/NList/NG911_responders_10x10.xml</respondersListFileName>
      </LayoutFiles>
    </LayoutParams>
    
    <RecorderParams class="Xml911Recorder" name="RecorderParams">
      <RecorderFiles name="RecorderFiles">
        <probedListFileName name="prbListFileName" type="InputFile">../configfiles/NList/NG911_probed_10x10.xml</probedListFileName>
        <resultFileName name="resultFileName">Output/Results/test-king-county-911-out.xml</resultFileName>
      </RecorderFiles>
    </RecorderParams>
  </ModelParams>
</BGSimParams><|MERGE_RESOLUTION|>--- conflicted
+++ resolved
@@ -32,11 +32,6 @@
 
     <ConnectionsParams class="Connections911" name="ConnectionsParams">
       <graphmlFile name="graphmlFile">../configfiles/graphs/King_county_NG911.graphml</graphmlFile>
-<<<<<<< HEAD
-          <!-- Max ConnsPerVertex = 87 RC + 1 PR -->
-      <connsPerVertex name="connsPerVertex">100</connsPerVertex>
-=======
->>>>>>> bf49aae3
       <psapsToErase name="psapsToErase">1</psapsToErase>
       <respsToErase name="respsToErase">2</respsToErase>
     </ConnectionsParams>
