--- conflicted
+++ resolved
@@ -4,7 +4,6 @@
 # Setting the base version to C++ 11
 set(CMAKE_CXX_STANDARD 11)
 
-<<<<<<< HEAD
 # Set extra warning flags and define TIXML_USE_STL to use the C++ standard library with TinyXML
 set(CMAKE_CXX_FLAGS "${CMAKE_CXX_FLAGS} -Wall -Wextra -DTIXML_USE_STL")
 
@@ -13,11 +12,6 @@
 # rather than:
 # #include "Simulation/Core/Simulator.h"
 # if the file path is in the following statement.
-=======
-#set(CMAKE_CXX_FLAGS "${CMAKE_CXX_FLAGS} -Wall -Wextra")
-
-# Add all directories that contain required files
->>>>>>> e8dd1941
 include_directories(
         ../SummerOfBrain
         Simulation
@@ -50,7 +44,6 @@
 #target_include_directories(TinyXLib PUBLIC "${CMAKE_CURRENT_SOURCE_DIR}/Utils/TinyXPath")
 
 # ------ CPU SIMULATOR EXECUTABLE -------
-<<<<<<< HEAD
 # Add all files that aren't in a library and are needed to run
 #add_executable(BrainGrid)
 
@@ -62,35 +55,20 @@
 # Add the file that contains main (RunTests.cpp) and all test files. GoogleTest will only recognize them if they are
 # included in the executable.
 add_executable(Tests
-=======
-# Add all files that needed to build
-#add_executable(BrainGrid)
-
-# ------ GPU SIMULATOR EXECUTABLE ------
-# Add all files that needed to build
-#add_executable(BrainGrid-cuda)
-
-# ------ TESTS EXECUTABLE ------
-# Add all user created files that are need to build
-add_executable(Tests
-        Core/OperationManager.h
-        Core/OperationManager.cpp
-        Core/Operations.h
-        Core/SynapseIndexMap.h
-        Core/FunctionNodes/GenericFunctionNode.h
-        Core/FunctionNodes/GenericFunctionNode.cpp
-        Utils/ParameterManager.h
-        Utils/ParameterManager.cpp
->>>>>>> e8dd1941
         Testing/RunTests.cpp
         Testing/Core/OperationManagerTests.cpp
         Testing/Core/SynapseIndexMapTests.cpp
-<<<<<<< HEAD
         Testing/Core/FunctionNodeTests.cpp
         Testing/Core/SimulatorTests.cpp
         Testing/Core/Foo.cpp)
 
-# Links the Googletest framework with the 'Tests' executable.
+# Links the required Boost libraries with the testing executable
+if(Boost_FOUND)
+    include_directories(${Boost_INCLUDE_DIRS})
+    target_link_libraries(Tests ${Boost_LIBRARIES})
+endif()
+
+# Links the Googletest framework with the testing executable
 target_link_libraries(Tests gtest gtest_main)
 
 # Link all libraries created in the project's subdirectories into a combined library.
@@ -114,20 +92,4 @@
         RNG)
 
 # Link the combined library into the 'Tests' executable.
-target_link_libraries(Tests combinedLib)
-=======
-        Testing/Utils/ParamaterManagerTests.cpp
-        Utils/BGTypes.h)
-
-# Links the required Boost libraries with the testing executable
-if(Boost_FOUND)
-    include_directories(${Boost_INCLUDE_DIRS})
-    target_link_libraries(Tests ${Boost_LIBRARIES})
-endif()
-
-# Links the Googletest framework with the testing executable
-target_link_libraries(Tests gtest gtest_main)
-
-# Links the TinyXPath library with the the testing executable
-target_link_libraries(Tests TinyXLib)
->>>>>>> e8dd1941
+target_link_libraries(Tests combinedLib)