--- conflicted
+++ resolved
@@ -360,18 +360,11 @@
         Testing/UnitTesting/RecorderFactoryTests.cpp
         Testing/UnitTesting/InputManagerTests.cpp
         Testing/UnitTesting/RNGFactoryTests.cpp
-<<<<<<< HEAD
-        Testing/Utils/ParameterManagerTests.cpp
-        Testing/Utils/CircularBufferTests.cpp
-#        Testing/UnitTesting/XmlRecorderTests.cpp)
-        )
-=======
 	Testing/UnitTesting/GraphManagerTests.cpp
         Testing/Utils/ParameterManagerTests.cpp
         Testing/Utils/CircularBufferTests.cpp
         Testing/UnitTesting/XmlRecorderTests.cpp
         Testing/UnitTesting/Hdf5RecorderTests.cpp)
->>>>>>> d704de64
 
 # Links the Googletest framework with the testing executable
 target_link_libraries(tests gtest gtest_main)
@@ -379,15 +372,9 @@
 # Link the combined library into the 'tests' executable.
 target_link_libraries(tests combinedLib)
 
-<<<<<<< HEAD
-add_executable(serialTest
-        Testing/RunTests.cpp
-        Testing/UnitTesting/SerializationTests.cpp)
-=======
 # add_executable(serialTest
 #         Testing/RunTests.cpp
 #         Testing/UnitTesting/SerializationTests.cpp)
->>>>>>> d704de64
 
 # # Links the Googletest framework with the serialTest executable
 # target_link_libraries(serialTest gtest gtest_main)
@@ -395,11 +382,6 @@
 # # Link the combined library into the 'serialTest' executable.
 # target_link_libraries(serialTest combinedLib)
 
-<<<<<<< HEAD
-add_executable(deserialTest
-        Testing/RunTests.cpp
-        Testing/UnitTesting/DeserializationTests.cpp)
-=======
 # add_executable(deserialTest
 #         Testing/RunTests.cpp
 #         Testing/UnitTesting/DeserializationTests.cpp)
@@ -413,7 +395,6 @@
 # add_executable(serialFileAccessTest
 #         Testing/RunTests.cpp
 #         Testing/UnitTesting/SerializationFileAccessTest.cpp)
->>>>>>> d704de64
 
 # # Links the Googletest framework with the serialFileAccessTest executable
 # target_link_libraries(serialFileAccessTest gtest gtest_main)
