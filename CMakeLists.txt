cmake_minimum_required(VERSION 3.12)
project(SummerOfBrain)

# Setting the base version to C++ 11
set(CMAKE_CXX_STANDARD 11)

# Setting the location of the executable to be in the top-level directory. This helps when using file paths during
# runtime.
set(CMAKE_RUNTIME_OUTPUT_DIRECTORY ${CMAKE_BINARY_DIR})

# Set extra warning flags
set(CMAKE_CXX_FLAGS "${CMAKE_CXX_FLAGS} -Wall -Wextra")

#define TIXML_USE_STL and TIXML_STRING_INCLUDED to use the C++ standard library with TinyXML
set(CMAKE_CXX_FLAGS "${CMAKE_CXX_FLAGS} -DTIXML_USE_STL")

# Used to define file paths for #include paths. For example you can write:
# #include "Simulator.h"
# rather than:
# #include "Simulation/Core/Simulator.h"
# if the file path is in the following statement.
include_directories(
        ../SummerOfBrain
        Simulation
        Simulation/Connections
        Simulation/Core
        Simulation/Core/FunctionNodes
        Simulation/Edges
        Simulation/Layouts
        Simulation/Recorders
        Simulation/Vertices
        Simulation/Utils
        Testing
        ThirdParty
        ThirdParty/cereal
        ThirdParty/TinyXPath
        ThirdParty/log4cplus-2.0.2/include)

# Used to locate other CMakeLists.txt files for further compilation of the project.
add_subdirectory(Simulation)
add_subdirectory(ThirdParty)

# Googletest subdirectories support
add_subdirectory(Testing/lib/googletest-master)
include_directories(Testing/lib/GoogleTest/googletest-master/googletest/include)

#target_include_directories(TinyXLib PUBLIC "${CMAKE_CURRENT_SOURCE_DIR}/Utils/TinyXPath")

# ------ CPU SIMULATOR EXECUTABLE -------
# Add all files that aren't in a library and are needed to run
add_executable(braingrid
        Simulation/Core/BGDriver.cpp)

# ------ GPU SIMULATOR EXECUTABLE ------
# Add all files that aren't in a library and are needed to run
#add_executable(BrainGrid-cuda)

# ------ TESTS EXECUTABLE ------
# Add the file that contains main (RunTests.cpp) and all test files. GoogleTest will only recognize them if they are
# included in the executable.
add_executable(tests
        Testing/RunTests.cpp
        Testing/Core/OperationManagerTests.cpp
        Testing/Core/SynapseIndexMapTests.cpp
        Testing/Core/FunctionNodeTests.cpp
        Testing/Core/SimulatorTests.cpp
        Testing/Core/Foo.h
        Testing/Utils/ParamaterManagerTests.cpp)

# Links the Googletest framework with the testing executable
target_link_libraries(tests gtest gtest_main)

# Link all libraries created in the project's subdirectories into a combined library.
add_library(combinedLib INTERFACE)
target_link_libraries(combinedLib INTERFACE
        # Simulator
        Core
        Connections
        Edges
        Layouts
        Recorders
        Vertices
        FunctionNodes

        # Utils
        Utils
        RNG
        Inputs
        Matrix

        # ThirdParty
        TinyXPath
<<<<<<< HEAD
        log4cplus
=======
        paramcontainer)
>>>>>>> 05357f10

# Link the combined library into the 'braingrid' executable.
target_link_libraries(braingrid combinedLib)

<<<<<<< HEAD
# Link the combined library into the 'Tests' executable.
=======
# Link the combined library into the 'tests' executable.
>>>>>>> 05357f10
target_link_libraries(tests combinedLib)<|MERGE_RESOLUTION|>--- conflicted
+++ resolved
@@ -90,18 +90,11 @@
 
         # ThirdParty
         TinyXPath
-<<<<<<< HEAD
         log4cplus
-=======
         paramcontainer)
->>>>>>> 05357f10
 
 # Link the combined library into the 'braingrid' executable.
 target_link_libraries(braingrid combinedLib)
 
-<<<<<<< HEAD
-# Link the combined library into the 'Tests' executable.
-=======
 # Link the combined library into the 'tests' executable.
->>>>>>> 05357f10
 target_link_libraries(tests combinedLib)