--- conflicted
+++ resolved
@@ -528,8 +528,6 @@
 target_link_libraries(serialSecondHalfTest stdc++fs)
 target_link_libraries(serialSecondHalfTest combinedLib)
 
-<<<<<<< HEAD
-=======
 # commenting out serialFileAccessTest until issue-754 is resolved
 # add_executable(serialFileAccessTest
 #        Testing/RunTests.cpp
@@ -541,7 +539,6 @@
 # Link the combined library into the 'serialFileAccessTest' executable.
 # target_link_libraries(serialFileAccessTest combinedLib)
 
->>>>>>> 66d87172
 # Clear ENABLE_CUDA, PERFORMANCE_METRICS and GPROF from the cache so it's reset for subsequent builds
 unset(ENABLE_CUDA CACHE)
 unset(PERFORMANCE_METRICS CACHE)
