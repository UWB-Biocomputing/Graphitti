cmake_minimum_required(VERSION 3.12)

############################################################################################
#CONDITIONAL FLAG(to run simulation on CPU or GPU)
#
#For GPU : For CPU:
#set(ENABLE_CUDA YES) set(ENABLE_CUDA NO)
#
#You can also pass this flag when running cmake from the command line like this:
#
#cmake..- D ENABLE_CUDA = YES
#
#"YES" / GPU choice only available if CUDA library is installed and the GPU is CUDA capable.
############################################################################################
if(NOT ENABLE_CUDA)
        set(ENABLE_CUDA NO)
endif()

#CONDITIONAL FLAG to turn on the performance metrics 
if(NOT PERFORMANCE_METRICS)
        set(PERFORMANCE_METRICS NO)
endif()

#CONDITIONAL FLAG to turn on the Gprof profiler(                                                   \
#   Gprof is a performance analysis tool for Unix applications)
#Steps to run Gprof
#Step 01 : set(GPROF YES) below
#Step 02 : Compile and run the simulation on CPU or GPU as usual
#Step 03 : Run the generated gmon.out file from the build directory and save the output in an txt  \
#      file to improve readability                                                                  \
#If using CPU - "~/Graphitti/build$ gprof cgraphitti gmon.out > analysis_test.txt"
#If using GPU - "~/Graphitti/build$ gprof ggraphitti gmon.out > analysis_test.txt" 
if(NOT GPROF)
        set(GPROF NO)
endif()

<<<<<<< HEAD
# CONDITIONAL FLAG to turn on assert testing in code 
if(NOT ASSERT_TESTING)
        set(ASSERT_TESTING NO)
endif()

# Creates the Graphitti project with the correct languages, depending on if using GPU or not
# If using CUDA, also verify the CUDA package and set the required CUDA variables
=======
#Creates the Graphitti project with the correct languages, depending on if using GPU or not
#If using CUDA, also verify the CUDA package and set the required CUDA variables
>>>>>>> b08d1b4e
if(ENABLE_CUDA)	
        message("\n----Generating Makefile for Graphitti GPU version----")
        project(Graphitti LANGUAGES CXX CUDA C)
#Verify CUDA package is present
        find_Package(CUDA REQUIRED)
#Set the USE_GPU preprocessor macro so that GPU code will be compiled.
        add_compile_definitions(USE_GPU)
#Specify the CUDA architecture / gencode that will be targeted
        ### Set gencode and architecture variables to the correct values for your specific NVIDIA hardware
        set(CMAKE_CUDA_ARCHITECTURES 37)        
        set(CUDA_NVCC_FLAGS ${CUDA_NVCC_FLAGS};-gencode=arch=compute_37,code=sm_37)
            
else()
        message("\n----Generating Makefile for Graphitti CPU version----")
        project(Graphitti LANGUAGES CXX C)
endif()

#Setting the base version to C++ 11
set(CMAKE_CXX_STANDARD 17)

#set(DEBUG_MODE YES) for debugging, no optimization
#set(DEBUG_MODE NO) for production code, -O3 optimization enabled
set(DEBUG_MODE NO)

if(PERFORMANCE_METRICS)
        message("-- Setting PEREFORMANCE_METRICS: ON")
        add_definitions(-DPERFORMANCE_METRICS)
endif()

if(GPROF)
        message("-- Setting GPROF: ON")
        set(CMAKE_CXX_FLAGS "${CMAKE_CXX_FLAGS} -pg")
        set(CMAKE_EXE_LINKER_FLAGS "${CMAKE_EXE_LINKER_FLAGS} -pg")
        set(CMAKE_SHARED_LINKER_FLAGS "${CMAKE_SHARED_LINKER_FLAGS} -pg")
endif()

<<<<<<< HEAD
if(ASSERT_TESTING)
        message("-- Setting ASSERT_TESTING: ON")
        
endif()

# HDF5 Support, finds HDF5 package for C and C++ and links the hdf5 libraries to the executable later in the file.
=======
#HDF5 Support, finds HDF5 package for C and C++ and links the hdf5 libraries to the executable     \
#                  later in the file.
>>>>>>> b08d1b4e
find_package(HDF5 COMPONENTS C CXX)
if (HDF5_FOUND)
        message("-- HDF5 version ${HDF5_VERSION} located. HDF5 recorders are available.")
        link_directories( ${HDF5_LIBRARY_DIRS} )
        include_directories( ${HDF5_INCLUDE_DIRS} )
        add_compile_definitions(HDF5)
else()
        message("-- HDF5 library was not located. Please only use XML recorders.")
endif()

#Find boost graph library
find_package(Boost REQUIRED COMPONENTS graph)

#Get git commit ID
#Change to "git rev-parse --short HEAD" for short commit ID
execute_process(
        COMMAND
        git rev-parse HEAD
        OUTPUT_VARIABLE        GIT_COMMIT_ID )

#GIT_COMMIT_ID has trailing whitespaces
string(REGEX REPLACE "\n$" "" GIT_COMMIT_ID "${GIT_COMMIT_ID}")

#Save GIT_COMMIT_ID to config.h, which is included in Core.cpp
configure_file( ${CMAKE_CURRENT_SOURCE_DIR}/config.h.in
                ${CMAKE_BINARY_DIR}/config.h
                @ONLY )

set(CMAKE_INCLUDE_CURRENT_DIR ON)

#set(CMAKE_VERBOSE_MAKEFILE TRUE)

#Setting the location of the executable to be in the top                                           \
#  - level directory.This helps when using file paths during
#runtime.
set(CMAKE_ARCHIVE_OUTPUT_DIRECTORY ${CMAKE_BINARY_DIR}/lib)
set(CMAKE_LIBRARY_OUTPUT_DIRECTORY ${CMAKE_BINARY_DIR}/lib)
set(CMAKE_RUNTIME_OUTPUT_DIRECTORY ${CMAKE_BINARY_DIR})

#Set extra warning flags
#set(CMAKE_CXX_FLAGS "${CMAKE_CXX_FLAGS} -Wall -Wextra")

if (NOT DEBUG_MODE)
        message("-- Setting Optimization flag: O3")
        set(CMAKE_CXX_FLAGS "${CMAKE_CXX_FLAGS} -O3")
endif()

#define TIXML_USE_STL as a preproccersser macro to use the C++ standard library with TinyXML
add_compile_definitions(TIXML_USE_STL)
message("-- Setting Compile Definition: TIMXL_USE_STL")

#Used to define file paths for #include definitions.For example, you can write:
# #include "Simulator.h"
#rather than:
# #include "Simulator/Core/Simulator.h"
#if the file path "Simulator/Core" is in the following statement.
include_directories(
        ../Graphitti
        Simulator
        Simulator/Connections
        Simulator/Connections/Neuro
        Simulator/Connections/NG911
        Simulator/Core
        Simulator/Core/FunctionNodes
        Simulator/Edges
        Simulator/Edges/Neuro
        Simulator/Edges/NG911
        Simulator/Layouts
        Simulator/Layouts/Neuro
        Simulator/Layouts/NG911
        Simulator/Recorders
        Simulator/Recorders/Neuro
        Simulator/Recorders/NG911
        Simulator/Vertices
        Simulator/Vertices/Neuro
        Simulator/Vertices/NG911
        Simulator/Utils
        Simulator/Utils/Matrix
        Simulator/Utils/RNG
        Testing
        ThirdParty
        ThirdParty/cereal
        ThirdParty/TinyXPath
        ThirdParty/log4cplus-2.0.7/include)
       
if(ENABLE_CUDA)
        
        set(cuda_sources Simulator/Edges/Neuro/AllSynapsesDeviceFuncs_d.cpp 
        Simulator/Vertices/Neuro/AllVerticesDeviceFuncs_d.cpp 
        Simulator/Edges/Neuro/AllSpikingSynapses_d.cpp 
        Simulator/Edges/Neuro/AllSTDPSynapses_d.cpp 
        Simulator/Edges/Neuro/AllDSSynapses_d.cpp 
        Simulator/Edges/Neuro/AllDynamicSTDPSynapses_d.cpp 
        Simulator/Vertices/Neuro/AllLIFNeurons_d.cpp 
        Simulator/Vertices/Neuro/AllIZHNeurons_d.cpp 
        Simulator/Vertices/Neuro/AllIFNeurons_d.cpp 
        Simulator/Vertices/Neuro/AllSpikingNeurons_d.cpp 
        Simulator/Connections/Neuro/ConnGrowth_d.cpp )
        set_source_files_properties(${cuda_sources} PROPERTIES LANGUAGE CUDA)
endif()

   #Collect source files and create libraries
   #Libraries containing.cpp files compiled as CUDA.cu files should be created as STATIC to ensure \
   #proper linking


   #Create Connections library
file(GLOB_RECURSE Connections_Source Simulator/Connections/*.cpp Simulator/Connections/*.h)

if(ENABLE_CUDA)
        add_library(Connections STATIC ${Connections_Source} ${cuda_sources})
else()
        list(REMOVE_ITEM Connections_Source "${CMAKE_CURRENT_SOURCE_DIR}/Simulator/Connections/Neuro/ConnGrowth_d.cpp")
        add_library(Connections STATIC ${Connections_Source})
endif()


# Create Vertices library
file(GLOB_RECURSE Vertices_Source Simulator/Vertices/*.cpp Simulator/Vertices/*.h)

if(ENABLE_CUDA)
        add_library(Vertices SHARED ${Vertices_Source} ${cuda_sources})
else()
        list(REMOVE_ITEM Vertices_Source "${CMAKE_CURRENT_SOURCE_DIR}/Simulator/Vertices/Neuro/AllVerticesDeviceFuncs.h")
        list(REMOVE_ITEM Vertices_Source "${CMAKE_CURRENT_SOURCE_DIR}/Simulator/Vertices/Neuro/AllVerticesDeviceFuncs_d.cpp")
        list(REMOVE_ITEM Vertices_Source "${CMAKE_CURRENT_SOURCE_DIR}/Simulator/Vertices/Neuro/AllLIFNeurons_d.cpp")
        list(REMOVE_ITEM Vertices_Source "${CMAKE_CURRENT_SOURCE_DIR}/Simulator/Vertices/Neuro/AllIZHNeurons_d.cpp")
        list(REMOVE_ITEM Vertices_Source "${CMAKE_CURRENT_SOURCE_DIR}/Simulator/Vertices/Neuro/AllIFNeurons_d.cpp")
        list(REMOVE_ITEM Vertices_Source "${CMAKE_CURRENT_SOURCE_DIR}/Simulator/Vertices/Neuro/AllSpikingNeurons_d.cpp")
        
        add_library(Vertices STATIC ${Vertices_Source})
        
endif()


# Create Edges library
file(GLOB_RECURSE Edges_Source Simulator/Edges/*.cpp Simulator/Edges/*.h)
if(ENABLE_CUDA)
        add_library(Edges SHARED ${Edges_Source} ${cuda_sources})
else()
        list(REMOVE_ITEM Edges_Source "${CMAKE_CURRENT_SOURCE_DIR}/Simulator/Edges/Neuro/AllSynapsesDeviceFuncs.h")
        list(REMOVE_ITEM Edges_Source "${CMAKE_CURRENT_SOURCE_DIR}/Simulator/Edges/Neuro/AllSynapsesDeviceFuncs_d.cpp")
        list(REMOVE_ITEM Edges_Source "${CMAKE_CURRENT_SOURCE_DIR}/Simulator/Edges/Neuro/AllSynapsesDeviceFuncs_d_Growth.cpp")
        list(REMOVE_ITEM Edges_Source "${CMAKE_CURRENT_SOURCE_DIR}/Simulator/Edges/Neuro/AllSpikingSynapses_d.cpp")
        list(REMOVE_ITEM Edges_Source "${CMAKE_CURRENT_SOURCE_DIR}/Simulator/Edges/Neuro/AllSTDPSynapses_d.cpp")
        list(REMOVE_ITEM Edges_Source "${CMAKE_CURRENT_SOURCE_DIR}/Simulator/Edges/Neuro/AllDSSynapses_d.cpp")
        list(REMOVE_ITEM Edges_Source "${CMAKE_CURRENT_SOURCE_DIR}/Simulator/Edges/Neuro/AllDynamicSTDPSynapses_d.cpp")
        
        add_library(Edges STATIC ${Edges_Source})
        
endif()
# The Vertices library has a dependency on the Edges library
target_link_libraries(Vertices Edges)


# Create Layouts Library
file(GLOB_RECURSE Layouts_Source Simulator/Layouts/*.cpp Simulator/Layouts/*.h)
add_library(Layouts ${Layouts_Source})


# Create FunctionNodes library
file(GLOB FunctionNodes_Source Simulator/Core/FunctionNodes/*.cpp Simulator/Core/FunctionNodes/*.h)
add_library(FunctionNodes ${FunctionNodes_Source})


# Create Core library
file(GLOB Core_Source Simulator/Core/*.cpp Simulator/Core/*.h)
# Remove Graphitti_Main from the list of files, don't want 'main' in the library
list(REMOVE_ITEM Core_Source "${CMAKE_CURRENT_SOURCE_DIR}/Graphitti_Main.cpp")
# add_library(Core STATIC ${Core_Source})

if(ENABLE_CUDA)
        set(cudaCore_sources Simulator/Core/GPUModel.cpp)
        set_source_files_properties(${cudaCore_sources} PROPERTIES LANGUAGE CUDA)
        add_library(Core STATIC ${Core_Source} ${cudaCore_sources})
else()
        list(REMOVE_ITEM Core_Source "${CMAKE_CURRENT_SOURCE_DIR}/Simulator/Core/GPUModel.cpp")
        add_library(Core STATIC ${Core_Source})
endif()     


# Create Recorders library
file(GLOB_RECURSE Recorders_Source Simulator/Recorders/*.cpp Simulator/Recorders/*.h)
add_library(Recorders ${Recorders_Source})


# Create Matrix library
file(GLOB Matrix_Source Simulator/Utils/Matrix/*.cpp Simulator/Utils/*.h)
# Remove these files from the library as they won't compile
list(REMOVE_ITEM Matrix_Source "${CMAKE_CURRENT_SOURCE_DIR}/Simulator/Utils/Matrix/MatrixFactory.h")
list(REMOVE_ITEM Matrix_Source "${CMAKE_CURRENT_SOURCE_DIR}/Simulator/Utils/Matrix/MatrixFactory.cpp")
add_library(Matrix ${Matrix_Source})


# Create RNG library
file(GLOB RNG_Source Simulator/Utils/RNG/*.cpp Simulator/Utils/RNG/*.h Simulator/Utils/RNG/*.cu)
# Remove demo from file list as it contains a main and it will cause compilation errors
list(REMOVE_ITEM RNG_Source "${CMAKE_CURRENT_SOURCE_DIR}/Simulator/Utils/RNG/MersenneTwister_demo.cu")
add_library(RNG STATIC ${RNG_Source})


# Create Utils library
file(GLOB Utils_Source  Simulator/Utils/*.cpp Simulator/Utils/*.h)
list(REMOVE_ITEM Utils_Source "${CMAKE_CURRENT_SOURCE_DIR}/Simulator/Utils/Factory.cpp")
add_library(Utils  ${Utils_Source})


# Used to locate and run other CMakeLists.txt files from Third Party resources for further compilation of the project.
add_subdirectory(ThirdParty)

# Googletest subdirectories support
add_subdirectory(Testing/lib/googletest-master)
include_directories(Testing/lib/GoogleTest/googletest-master/googletest/include)

# Set CUDA_SEPERABLE_COMPILATION to ON for all libraries that contain .cpp files with device functions compiled as CUDA files
if(ENABLE_CUDA)
        set_property(TARGET Edges PROPERTY CUDA_STANDARD 11)
        set_property(TARGET Vertices PROPERTY CUDA_STANDARD 11)
        # Enables CUDA code in these libraries to be compiled into separate object files and then linked together
        set_property(TARGET Edges PROPERTY CUDA_SEPARABLE_COMPILATION ON)
        set_property(TARGET Vertices PROPERTY CUDA_SEPARABLE_COMPILATION ON)
        set_property(TARGET Core PROPERTY CUDA_SEPARABLE_COMPILATION ON)
        set_property(TARGET Connections PROPERTY CUDA_SEPARABLE_COMPILATION ON)
        set_property(TARGET RNG PROPERTY CUDA_SEPARABLE_COMPILATION ON)
        set_property(TARGET Utils PROPERTY CUDA_SEPARABLE_COMPILATION ON)
endif()

# Link all libraries created in the project's subdirectories into a combined library.
add_library(combinedLib INTERFACE)
target_link_libraries(combinedLib INTERFACE
        # Simulator
        Core
        Connections
        Edges
        Layouts
        Recorders
        Vertices
        FunctionNodes

        # Utils
        Utils
        RNG
        Matrix

        # ThirdParty
        TinyXPath
        log4cplus
        paramcontainer
        Boost::graph)

# Link HDF5 package libraries if to the combined library.
if (HDF5_FOUND)
        target_link_libraries(combinedLib INTERFACE ${HDF5_LIBRARIES})
endif()

# ------ SIMULATOR EXECUTABLE -------
# Add all files that aren't in a library and are needed to run
if(ENABLE_CUDA)
        # Add the ggraphitti GPU executable
        add_executable(ggraphitti Simulator/Core/Graphitti_Main.cpp)
        # Link the combined library into the 'graphitti' executable.
	target_link_libraries(ggraphitti combinedLib)
else()
        # Add the cgraphitti CPU executable
	add_executable(cgraphitti Simulator/Core/Graphitti_Main.cpp)
	# Link the combined library into the 'graphitti' executable.
	target_link_libraries(cgraphitti combinedLib)
endif()

# ------ TESTS EXECUTABLE ------
# Add the file that contains main (RunTests.cpp) and all test files. GoogleTest will only recognize them if they are
# included in the executable.
add_executable(tests
        Testing/RunTests.cpp
        Testing/Core/OperationManagerTests.cpp
        Testing/Core/EdgeIndexMapTests.cpp
        Testing/Core/FunctionNodeTests.cpp
        Testing/Core/SimulatorTests.cpp
        Testing/Core/OperationManagerTestingClass.h
        Testing/Core/VerticesFactoryTests.cpp
        Testing/Core/ConnectionsFactoryTests.cpp
        Testing/Core/EdgesFactoryTests.cpp
        Testing/Core/LayoutFactoryTests.cpp
        Testing/Core/RecorderFactoryTests.cpp
        Testing/Core/InputManagerTests.cpp
        Testing/Core/RNGFactoryTests.cpp
        Testing/Utils/ParameterManagerTests.cpp
        Testing/Utils/CircularBufferTests.cpp
        Testing/Core/XmlRecorderTests.cpp)

# Links the Googletest framework with the testing executable
target_link_libraries(tests gtest gtest_main)

# Link the combined library into the 'tests' executable.
target_link_libraries(tests combinedLib)

add_executable(serialTest
        Testing/RunTests.cpp
        Testing/Core/SerializationTests.cpp)

# Links the Googletest framework with the serialTest executable
target_link_libraries(serialTest gtest gtest_main)

# Link the combined library into the 'serialTest' executable.
target_link_libraries(serialTest combinedLib)

add_executable(deserialTest
        Testing/RunTests.cpp
        Testing/Core/DeserializationTests.cpp)

# Links the Googletest framework with the deserialTest executable
target_link_libraries(deserialTest gtest gtest_main)

# Link the combined library into the 'deserialTest' executable.
target_link_libraries(deserialTest combinedLib)

# Clear ENABLE_CUDA, PERFORMANCE_METRICS and GPROF from the cache so it's reset for subsequent builds
unset(ENABLE_CUDA CACHE)
unset(PERFORMANCE_METRICS CACHE)
unset(GPROF CACHE)
unset(ASSERT_TESTING CACHE)<|MERGE_RESOLUTION|>--- conflicted
+++ resolved
@@ -34,7 +34,7 @@
         set(GPROF NO)
 endif()
 
-<<<<<<< HEAD
+
 # CONDITIONAL FLAG to turn on assert testing in code 
 if(NOT ASSERT_TESTING)
         set(ASSERT_TESTING NO)
@@ -42,10 +42,7 @@
 
 # Creates the Graphitti project with the correct languages, depending on if using GPU or not
 # If using CUDA, also verify the CUDA package and set the required CUDA variables
-=======
-#Creates the Graphitti project with the correct languages, depending on if using GPU or not
-#If using CUDA, also verify the CUDA package and set the required CUDA variables
->>>>>>> b08d1b4e
+
 if(ENABLE_CUDA)	
         message("\n----Generating Makefile for Graphitti GPU version----")
         project(Graphitti LANGUAGES CXX CUDA C)
@@ -82,17 +79,14 @@
         set(CMAKE_SHARED_LINKER_FLAGS "${CMAKE_SHARED_LINKER_FLAGS} -pg")
 endif()
 
-<<<<<<< HEAD
+
 if(ASSERT_TESTING)
         message("-- Setting ASSERT_TESTING: ON")
         
 endif()
 
 # HDF5 Support, finds HDF5 package for C and C++ and links the hdf5 libraries to the executable later in the file.
-=======
-#HDF5 Support, finds HDF5 package for C and C++ and links the hdf5 libraries to the executable     \
-#                  later in the file.
->>>>>>> b08d1b4e
+
 find_package(HDF5 COMPONENTS C CXX)
 if (HDF5_FOUND)
         message("-- HDF5 version ${HDF5_VERSION} located. HDF5 recorders are available.")
