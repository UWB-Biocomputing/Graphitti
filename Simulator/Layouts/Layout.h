--- conflicted
+++ resolved
@@ -21,13 +21,8 @@
 
 #include <log4cplus/loggingmacros.h>
 
-<<<<<<< HEAD
-#include "Global.h"
-#include "IAllVertices.h"
-=======
 #include "Utils/Global.h"
 #include "AllVertices.h"
->>>>>>> 9cb64c09
 
 using namespace std;
 
