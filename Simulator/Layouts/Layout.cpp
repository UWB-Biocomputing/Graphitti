/**
 * @file Layout.cpp
 *
 * @ingroup Simulator/Layouts
 * 
 * @brief The Layout class defines the layout of neurons in neural networks
 */

#include "Layout.h"
#include "Factory.h"
#include "GraphManager.h"
#include "OperationManager.h"
#include "ParameterManager.h"
#include "ParseParamError.h"
#include "RecordableBase.h"
#include "Simulator.h"
#include "Util.h"

/// Constructor
Layout::Layout() : numEndogenouslyActiveNeurons_(0)
{
   // Create Vertices/Neurons class using type definition in configuration file
   string type;
   ParameterManager::getInstance().getStringByXpath("//VerticesParams/@class", type);
   vertices_ = Factory<AllVertices>::getInstance().createType(type);

   // Register loadParameters function as a loadParameters operation in the Operation Manager
   function<void()> loadParametersFunc = std::bind(&Layout::loadParameters, this);
   OperationManager::getInstance().registerOperation(Operations::op::loadParameters,
                                                     loadParametersFunc);

   // Register printParameters function as a printParameters operation in the OperationManager
   function<void()> printParametersFunc = bind(&Layout::printParameters, this);
   OperationManager::getInstance().registerOperation(Operations::printParameters,
                                                     printParametersFunc);

   // Register registerGraphProperties method as registerGraphProperties operation
   // in the OperationManager
   function<void()> registerGraphPropertiesFunc = bind(&Layout::registerGraphProperties, this);
   OperationManager::getInstance().registerOperation(Operations::registerGraphProperties,
                                                     registerGraphPropertiesFunc);

   // Get a copy of the file logger to use log4cplus macros
   fileLogger_ = log4cplus::Logger::getInstance(LOG4CPLUS_TEXT("file"));
}

AllVertices &Layout::getVertices() const
{
   return *vertices_;
}

int Layout::getNumVertices() const
{
   return numVertices_;
}

void Layout::registerGraphProperties()
{
   // TODO: This will be implemented when all models use graphML files to load the
   // initial graph
   GraphManager &gm = GraphManager::getInstance();
   gm.registerProperty("y", &VertexProperty::y);
   gm.registerProperty("x", &VertexProperty::x);
   gm.registerProperty("type", &VertexProperty::type);
}

/// Setup the internal structure of the class.
/// Allocate memories to store all layout state, no sequential dependency in this method
void Layout::setup()
{
   // Allocate memory
   xloc_ = VectorMatrix(MATRIX_TYPE, MATRIX_INIT, 1, numVertices_);
   yloc_ = VectorMatrix(MATRIX_TYPE, MATRIX_INIT, 1, numVertices_);
   dist2_ = CompleteMatrix(MATRIX_TYPE, MATRIX_INIT, numVertices_, numVertices_);
   dist_ = CompleteMatrix(MATRIX_TYPE, MATRIX_INIT, numVertices_, numVertices_);

   // more allocation of internal memory
   starterMap_.assign(numVertices_, false);
   vertexTypeMap_.assign(numVertices_, VTYPE_UNDEF);

<<<<<<< HEAD
   // Loop over all vertices and set their x and y locations
   GraphManager::VertexIterator vi, vi_end;
   GraphManager &gm = GraphManager::getInstance();
   for (boost::tie(vi, vi_end) = gm.vertices(); vi != vi_end; ++vi) {
      assert(*vi < numVertices_);
      xloc_[*vi] = gm[*vi].x;
      yloc_[*vi] = gm[*vi].y;
   }
=======
   // Register variable: vertex locations if need
   // Recorder &recorder = Simulator::getInstance().getModel().getRecorder();
   // string baseName = "Location";
   // string xLocation = "x_" + baseName;
   // string yLocation = "y_" + baseName;
   // recorder.registerVariable(xLocation, xloc_, Recorder::UpdatedType::CONSTANT);
   // recorder.registerVariable(yLocation, yloc_, Recorder::UpdatedType::CONSTANT);

   // test purpose
   // cout << "xloc_: " << &xloc_ << endl;
   // RecordableBase& location = xloc_;
   // cout << "location: " << &location << endl;
>>>>>>> fa2e671b
}


/// Prints out all parameters to logging file. Registered to OperationManager as Operation::printParameters
void Layout::printParameters() const
{
   GraphManager::VertexIterator vi, vi_end;
   GraphManager &gm = GraphManager::getInstance();
   stringstream output;
   output << "\nLAYOUT PARAMETERS" << endl;
   output << "\tEndogenously active neuron positions: ";

   for (boost::tie(vi, vi_end) = gm.vertices(); vi != vi_end; ++vi) {
      assert(*vi < numVertices_);
      if (gm[*vi].active) {
         output << *vi << " ";
      }
   }
   output << endl;

   output << "\tInhibitory neuron positions: ";

   for (boost::tie(vi, vi_end) = gm.vertices(); vi != vi_end; ++vi) {
      assert(*vi < numVertices_);
      if (gm[*vi].type == "INH") {
         output << *vi << " ";
      }
   }
   output << endl;

   LOG4CPLUS_DEBUG(fileLogger_, output.str());
}

/// Creates a vertex type map.
/// @param  numVertices number of the vertices to have in the type map.
void Layout::generateVertexTypeMap(int numVertices)
{
   DEBUG(cout << "\nInitializing vertex type map: VTYPE_UNDEF" << endl;);
   vertexTypeMap_.assign(numVertices_, VTYPE_UNDEF);
}

/// Populates the starter map.
/// Selects num_endogenously_active_neurons excitory neurons and converts them into starter neurons.
/// @param  numVertices number of vertices to have in the map.
void Layout::initStarterMap(int numVertices)
{
   starterMap_.assign(numVertices, false);
}<|MERGE_RESOLUTION|>--- conflicted
+++ resolved
@@ -78,7 +78,6 @@
    starterMap_.assign(numVertices_, false);
    vertexTypeMap_.assign(numVertices_, VTYPE_UNDEF);
 
-<<<<<<< HEAD
    // Loop over all vertices and set their x and y locations
    GraphManager::VertexIterator vi, vi_end;
    GraphManager &gm = GraphManager::getInstance();
@@ -87,7 +86,7 @@
       xloc_[*vi] = gm[*vi].x;
       yloc_[*vi] = gm[*vi].y;
    }
-=======
+
    // Register variable: vertex locations if need
    // Recorder &recorder = Simulator::getInstance().getModel().getRecorder();
    // string baseName = "Location";
@@ -100,7 +99,6 @@
    // cout << "xloc_: " << &xloc_ << endl;
    // RecordableBase& location = xloc_;
    // cout << "location: " << &location << endl;
->>>>>>> fa2e671b
 }
 
 
