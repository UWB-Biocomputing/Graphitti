/**
 *	@file Global.h
 *
 *	@ingroup Simulator/Utils
 *
 *	@brief Globally available functions/variables and default parameter values
 */
// Globally available functions and default parameter values.

#pragma once

// Debug output is included in both debug/release builds now.
// The Default for debug is "LOW" and "OFF" for Release.

// Mask bit values:
// 0 (1) -- Normal low-level debugging
// 1 (2) -- Medium level debug info
// 2 (4) -- high/detailed level debug info
// 3 (8) -- parser XML logging
// 4 (16) -- Matrix (CompleteMatrix) debugging
// 5 (32)  -- SparseMatrix debugging
// 6 (64) --  VectorMatrix debugging
#define DEBUG_LOG_LOW 1
#define DEBUG_LOG_MID 2
#define DEBUG_LOG_HI 4
#define DEBUG_LOG_PARSER 8
#define DEBUG_LOG_MATRIX 16
#define DEBUG_LOG_SPARSE 32
#define DEBUG_LOG_VECTOR 64
#define DEBUG_LOG_SYNAPSE 128
#define DEBUG(__x) DEBUG_LOW(__x)
#define DEBUG_LOW(__x) DEBUG_LOG(DEBUG_LOG_LOW, __x)
#define DEBUG_MID(__x) DEBUG_LOG(DEBUG_LOG_MID, __x)
#define DEBUG_HI(__x) DEBUG_LOG(DEBUG_LOG_HI, __x)
#define DEBUG_PARSER(__x) DEBUG_LOG(DEBUG_LOG_PARSER, __x)
#define DEBUG_MATRIX(__x) DEBUG_LOG(DEBUG_LOG_MATRIX, __x)
#define DEBUG_SPARSE(__x) DEBUG_LOG(DEBUG_LOG_SPARSE, __x)
#define DEBUG_VECTOR(__x) DEBUG_LOG(DEBUG_LOG_VECTOR, __x)
#define DEBUG_SYNAPSE(__x) DEBUG_LOG(DEBUG_LOG_SYNAPSE, __x)
#ifdef __CUDACC__
// extern __constant__ int d_debug_mask[];
// #define DEBUG_LOG(__lvl, __x) { if(__lvl & d_debug_mask[0]) { __x } }
#else
   #define DEBUG_LOG(__lvl, __x)                                                                   \
      {                                                                                            \
         if (__lvl & g_debug_mask) {                                                               \
            __x                                                                                    \
         }                                                                                         \
      }
#endif

extern int g_debug_mask;

<<<<<<< HEAD
   #include <cassert>
   #include <memory>
   #include <sstream>
   #ifdef _WIN32   //needs to be before #include "bgtypes.h" or the #define BGFLOAT will cause problems
      #include <windows.h>                 //warning! windows.h also defines BGFLOAT
using uint64_t = unsigned long long int;   //included in inttypes.h, which is not available in WIN32
   #else
      #include <inttypes.h>   //used for uint64_t, unavailable in WIN32
   #endif
   #include "BGTypes.h"
=======
#include <cassert>
#include <memory>
#include <sstream>
#ifdef _WIN32   //needs to be before #include "bgtypes.h" or the #define BGFLOAT will cause problems
   #include <windows.h>                    //warning! windows.h also defines BGFLOAT
typedef unsigned long long int uint64_t;   //included in inttypes.h, which is not available in WIN32
#else
   #include <inttypes.h>   //used for uint64_t, unavailable in WIN32
#endif
#include "BGTypes.h"
>>>>>>> a19160ff
   //#include "Norm.h"
#include "Coordinate.h"
#include "VectorMatrix.h"

using namespace std;

// If defined, a table with time and each neuron voltage will output to stdout.
//#define DUMP_VOLTAGES

#if defined(USE_GPU)
//! CUDA device ID
extern int g_deviceId;
#endif   // USE_GPU

// The constant PI.
extern const BGFLOAT pi;

// A random number generator.
extern MTRand initRNG;

// A normalized random number generator.
extern unique_ptr<MTRand> noiseRNG;

// The current simulation step.
extern uint64_t g_simulationStep;

const int g_nMaxChunkSize = 100;

// NETWORK MODEL VARIABLES NMV-BEGIN {
// Vertex types.
// NEURO:
//	INH - Inhibitory neuron
//	EXC - Excitory neuron
// NG911:
// CALR: Caller radii
// PSAP: PSAP nodes
// RESP: Responder nodes
enum vertexType {
   // Neuro
   INH = 1,
   EXC = 2,
   // NG911
   CALR = 3,
   PSAP = 4,
   RESP = 5,
   // UNDEF
   VTYPE_UNDEF = 0
};

// Edge types.
// NEURO:
//	II - Synapse from inhibitory neuron to inhibitory neuron.
//	IE - Synapse from inhibitory neuron to excitory neuron.
//	EI - Synapse from excitory neuron to inhibitory neuron.
//	EE - Synapse from excitory neuron to excitory neuron.
// NG911:
//  CP - Caller to PSAP
//  PR - PSAP to Responder
//  RC - Responder to Caller
//  PP - PSAP to PSAP

enum edgeType {
   // NEURO
   II = 0,
   IE = 1,
   EI = 2,
   EE = 3,
   // NG911
   CP = 4,
   PR = 5,
   PC = 6,
   PP = 7,
   RP = 8,
   // UNDEF
   ETYPE_UNDEF = -1
};

// The default membrane capacitance.
#define DEFAULT_Cm (3e-8)
// The default membrane resistance.
#define DEFAULT_Rm (1e6)
// The default resting voltage.
#define DEFAULT_Vrest (0.0)
// The default reset voltage.
#define DEFAULT_Vreset (-0.06)
// The default absolute refractory period.
#define DEFAULT_Trefract (3e-3)
// The default synaptic noise.
#define DEFAULT_Inoise (0.0)
// The default injected current.
#define DEFAULT_Iinject (0.0)
// The default threshold voltage.  If \f$V_m >= V_{thresh}\f$ then the neuron fires.
#define DEFAULT_Vthresh (-0.04)
// The default time step size.
#define DEFAULT_dt (1e-4)   // MODEL INDEPENDENT
// The default absolute refractory period for inhibitory neurons.
#define DEFAULT_InhibTrefract (2.0e-3)
// The default absolute refractory period for excitory neurons.
#define DEFAULT_ExcitTrefract (3.0e-3)

// The default synaptic time constant.
#define DEFAULT_tau (3e-3)
// The default synaptic efficiency.
#define DEFAULT_U (0.4)
// The default synaptic efficiency.
#define DEFAULT_delay_weight (0)
// } NMV-END

// Converts a 1-d index into a coordinate string.
string index2dToString(int i, int width, int height);
// Converts a 2-d coordinate into a string.
string coordToString(int x, int y);
// Converts a 3-d coordinate into a string.
string coordToString(int x, int y, int z);
// Converts a vertexType into a string.
string neuronTypeToString(vertexType t);

#ifdef PERFORMANCE_METRICS
// All times in seconds
extern double t_host_initialization_layout;
extern double t_host_initialization_connections;
extern double t_host_advance;
extern double t_host_adjustEdges;

extern double t_gpu_rndGeneration;
extern double t_gpu_advanceNeurons;
extern double t_gpu_advanceSynapses;
extern double t_gpu_calcSummation;

void printPerformanceMetrics(const float total_time, int steps);
#endif   // PERFORMANCE_METRICS

// TODO comment
extern const string MATRIX_TYPE;
// TODO comment
extern const string MATRIX_INIT;

/*****************************************************************************/
/* Structures to hold the GraphML properties                                 */
/*****************************************************************************/
// We are using the Boost Graph Library (BGL) to load the simulator's initial
// graph. BGL needs to associate the GraphML properties, we do that by
// registering them before loading the graph.
// The following structures are used to register those properties with the
// GraphManager class, which is just a wrapper around BGL. The corresponding
// classes (Layout, Connections, etc) need to do this before we can load the
// graph.

/// Struct for vertex attributes
struct VertexProperty {
   string objectID;
   string name;
   string type;
   double x;
   double y;
   string segments;
};

/// @brief  The structure to hold the edge properties
struct EdgeProperty {
   // TODO: Edge Properties
};

/// @brief The structure to hold the Graph properties
struct GraphProperty {
   // TODO: Graph Properties
};<|MERGE_RESOLUTION|>--- conflicted
+++ resolved
@@ -51,7 +51,6 @@
 
 extern int g_debug_mask;
 
-<<<<<<< HEAD
    #include <cassert>
    #include <memory>
    #include <sstream>
@@ -62,18 +61,6 @@
       #include <inttypes.h>   //used for uint64_t, unavailable in WIN32
    #endif
    #include "BGTypes.h"
-=======
-#include <cassert>
-#include <memory>
-#include <sstream>
-#ifdef _WIN32   //needs to be before #include "bgtypes.h" or the #define BGFLOAT will cause problems
-   #include <windows.h>                    //warning! windows.h also defines BGFLOAT
-typedef unsigned long long int uint64_t;   //included in inttypes.h, which is not available in WIN32
-#else
-   #include <inttypes.h>   //used for uint64_t, unavailable in WIN32
-#endif
-#include "BGTypes.h"
->>>>>>> a19160ff
    //#include "Norm.h"
 #include "Coordinate.h"
 #include "VectorMatrix.h"
