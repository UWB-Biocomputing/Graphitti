--- conflicted
+++ resolved
@@ -253,13 +253,10 @@
    string type;
    double x;
    double y;
-<<<<<<< HEAD
-=======
 
    // 911 Properties
    string objectID;
    string name;
->>>>>>> d704de64
    int servers = 0;
    int trunks = 0;
    string segments;
