--- conflicted
+++ resolved
@@ -150,10 +150,7 @@
     os << static_cast<int>(eT);
     return os;
 }
-<<<<<<< HEAD
-=======
-
->>>>>>> 5381b70d
+
 // The default membrane capacitance.
 #define DEFAULT_Cm (3e-8)
 // The default membrane resistance.
