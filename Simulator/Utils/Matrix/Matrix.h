/**
 * @file Matrix.h
 * 
 * @ingroup Simulator/Utils/Matrix
 * 
 * @brief Abstract base class for Matrices
 *
 * It is the intent of this class to provide an efficient superclass
 * for self-allocating and de-allocating 1D and 2D Vectors and
 * Matrices. Towards that end, subclasses are expected to implement
 * member functions in ways that may require the classes to be friends
 * of each other (to directly access internal data
 * representation). This base class defines the common interface;
 * clients should be able to perform the full range of math operations
 * using only Matrix objects.
*/

#pragma once

#include "BGTypes.h"
#include "MatrixExceptions.h"
#include "RecordableBase.h"
#include <string>
//cereal
#include <cereal/types/string.hpp>

using namespace std;

<<<<<<< HEAD
class Matrix : public RecordableBase {
=======
class Matrix {
   friend class cereal::access;

>>>>>>> 6d620d2d
public:
   /// Virtual Destructor
   virtual ~Matrix() = default;

   /// @brief Generate text representation of the Matrix to a stream
   virtual void Print(ostream &os) const = 0;

   ///  Cereal serialization method
   template <class Archive> void serialize(Archive &archive);

protected:
   ///   Initialize attributes at construction time. This is protected to
   ///   prevent construction of Matrix objects themselves. Would be nice
   ///   if C++ just allowed one to declare a class abstract. Really
   ///   obsoleted since the Print() method is pure virtual now.
   ///
   ///   @param t Matrix type (subclasses add legal values; basically, cheapo reflection)
   ///   @param i Matrix initialization (subclasses can also add legal values to this)
   ///   @param r rows in Matrix
   ///   @param c columns in Matrix
   ///   @param m multiplier used for initialization
   Matrix(string t = "", string i = "", int r = 0, int c = 0, BGFLOAT m = 0.0);

   ///  @brief Convenience mutator
   ///  @param t Matrix type (subclasses add legal values; basically, cheapo reflection)
   ///  @param i Matrix initialization (subclasses can also add legal values to this)
   ///  @param r rows in Matrix
   ///  @param c columns in Matrix
   ///  @param m multiplier used for initialization
   ///  @param d indicates one or two dimensional
   void SetAttributes(string t, string i, int r, int c, BGFLOAT m, int d);

   /******************************************
          * @name Attributes from XML files 
         ******************************************/
   ///@{

   /// "complete" == all locations nonzero,
   /// "diag" == only diagonal elements nonzero,
   /// or "sparse" == nonzero values may be anywhere
   string type;

   /// "const" == nonzero values with a fixed constant,
   /// "random" == nonzero values with random numbers,
   /// or "implementation" == uses a built-in function of the specific subclass
   string init;

   int rows;             ///< Number of rows in Matrix (>0)
   int columns;          ///< Number of columns in Matrix (>0)
   BGFLOAT multiplier;   ///< Constant used for initialization
   int dimensions;       ///< One or two dimensional
   ///@}
};

///  Stream output operator for the Matrix class
///  hierarchy. Subclasses must implement the Print() method
///  to take advantage of this.
///  @param os the output stream
///  @param obj the Matrix object to send to the output stream
ostream &operator<<(ostream &os, const Matrix &obj);

///  Cereal serialization method
template <class Archive> void Matrix::serialize(Archive &archive)
{
   archive(cereal::make_nvp("type", type), cereal::make_nvp("init", init),
           cereal::make_nvp("rows", rows), cereal::make_nvp("columns", columns),
           cereal::make_nvp("multiplier", multiplier), cereal::make_nvp("dimensions", dimensions));
}<|MERGE_RESOLUTION|>--- conflicted
+++ resolved
@@ -26,13 +26,9 @@
 
 using namespace std;
 
-<<<<<<< HEAD
 class Matrix : public RecordableBase {
-=======
-class Matrix {
    friend class cereal::access;
 
->>>>>>> 6d620d2d
 public:
    /// Virtual Destructor
    virtual ~Matrix() = default;
