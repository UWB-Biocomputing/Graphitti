--- conflicted
+++ resolved
@@ -92,14 +92,6 @@
 ostream &operator<<(ostream &os, const Matrix &obj);
 
 CEREAL_REGISTER_TYPE(Matrix);
-<<<<<<< HEAD
-///  Cereal serialization method
-template <class Archive> void Matrix::serialize(Archive &archive)
-{
-   archive(cereal::virtual_base_class<RecordableBase>(this), cereal::make_nvp("type", type), cereal::make_nvp("init", init),
-           cereal::make_nvp("rows", rows), cereal::make_nvp("columns", columns),
-           cereal::make_nvp("multiplier", multiplier), cereal::make_nvp("dimensions", dimensions));
-=======
 
 ///  Cereal serialization method
 template <class Archive> void Matrix::serialize(Archive &archive)
@@ -108,5 +100,4 @@
            cereal::make_nvp("init", init), cereal::make_nvp("rows", rows),
            cereal::make_nvp("columns", columns), cereal::make_nvp("multiplier", multiplier),
            cereal::make_nvp("dimensions", dimensions));
->>>>>>> f077b4f9
 }