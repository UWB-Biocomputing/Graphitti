--- conflicted
+++ resolved
@@ -79,8 +79,6 @@
    ///  On the next advance cycle, vertices add the values stored in their corresponding
    ///  summation points to their Vm and resets the summation points to zero
    vector<BGFLOAT> summationPoints_;
-<<<<<<< HEAD
-=======
 
    /// Helper function for recorder to register spike history variables for all neurons.
    /// Option 1: Register neuron information in vertexEvents_ one by one.
@@ -89,7 +87,6 @@
 
    ///  Cereal serialization method
    template <class Archive> void serialize(Archive &archive);
->>>>>>> d704de64
 
 protected:
    ///  Total number of vertices.
