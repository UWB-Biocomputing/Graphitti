--- conflicted
+++ resolved
@@ -191,16 +191,6 @@
 
    initNeuronConstsFromParamValues(i, Simulator::getInstance().getDeltaT());
 
-<<<<<<< HEAD
-   int maxSpikes = (int)((Simulator::getInstance().getEpochDuration()
-                          * Simulator::getInstance().getMaxFiringRate()));
-   spikeHistory_[i] = new uint64_t[maxSpikes];
-   for (int j = 0; j < maxSpikes; ++j) {
-      spikeHistory_[i][j] = ULONG_MAX;
-   }
-
-=======
->>>>>>> 0d4bed67
    switch (layout->vertexTypeMap_[i]) {
       case INH:
          LOG4CPLUS_DEBUG(vertexLogger_, "Setting inhibitory neuron: " << i);
