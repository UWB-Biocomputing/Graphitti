/**
 * @file AllVerticesDeviceFuncs.h
 * 
 * @ingroup Simulator/Vertices
 *
 * @brief Device functions for vertices
 */

#pragma once

#include "AllIZHNeurons.h"
#include "AllSTDPSynapses.h"
#include "AllSynapsesDeviceFuncs.h"


#if defined(__CUDACC__)
extern CUDA_CALLABLE void preSpikingSynapsesSpikeHitDevice( const BGSIZE iEdg, AllSpikingSynapsesDeviceProperties* allEdgesDevice );
extern CUDA_CALLABLE void postSpikingSynapsesSpikeHitDevice( const BGSIZE iEdg, AllSpikingSynapsesDeviceProperties* allEdgesDevice );
extern CUDA_CALLABLE void postSTDPSynapseSpikeHitDevice( const BGSIZE iEdg, AllSTDPSynapsesDeviceProperties* allEdgesDevice );

<<<<<<< HEAD

=======
///  CUDA code for advancing LIF neurons
///
///  @param[in] totalVertices          Number of vertices.
///  @param[in] maxEdges           Maximum number of synapses per neuron.
///  @param[in] maxSpikes             Maximum number of spikes per neuron per epoch.
///  @param[in] deltaT                Inner simulation step duration.
///  @param[in] simulationStep        The current simulation step.
///  @param[in] randNoise             Pointer to device random noise array.
///  @param[in] allVerticesDevice      Pointer to Neuron structures in device memory.
///  @param[in] allEdgesDevice     Pointer to Synapse structures in device memory.
///  @param[in] edgeIndexMap       Inverse map, which is a table indexed by an input neuron and maps to the synapses that provide input to that neuron.
///  @param[in] fAllowBackPropagation True if back propagaion is allowed.
extern __global__ void advanceLIFNeuronsDevice(int totalVertices, int maxEdges, int maxSpikes,
                                               const BGFLOAT deltaT, uint64_t simulationStep,
                                               float *randNoise,
                                               AllIFNeuronsDeviceProperties *allVerticesDevice,
                                               AllSpikingSynapsesDeviceProperties *allEdgesDevice,
                                               EdgeIndexMap *edgeIndexMapDevice,
                                               bool fAllowBackPropagation);

///  CUDA code for advancing izhikevich neurons
///
///  @param[in] totalVertices          Number of vertices.
///  @param[in] maxEdges           Maximum number of synapses per neuron.
///  @param[in] maxSpikes             Maximum number of spikes per neuron per epoch.
///  @param[in] deltaT                Inner simulation step duration.
///  @param[in] simulationStep        The current simulation step.
///  @param[in] randNoise             Pointer to device random noise array.
///  @param[in] allVerticesDevice      Pointer to Neuron structures in device memory.
///  @param[in] allEdgesDevice     Pointer to Synapse structures in device memory.
///  @param[in] edgeIndexMap       Inverse map, which is a table indexed by an input neuron and maps to the synapses that provide input to that neuron.
///  @param[in] fAllowBackPropagation True if back propagaion is allowed.
extern __global__ void advanceIZHNeuronsDevice(int totalVertices, int maxEdges, int maxSpikes,
                                               const BGFLOAT deltaT, uint64_t simulationStep,
                                               float *randNoise,
                                               AllIZHNeuronsDeviceProperties *allVerticesDevice,
                                               AllSpikingSynapsesDeviceProperties *allEdgesDevice,
                                               EdgeIndexMap *edgeIndexMapDevice,
                                               bool fAllowBackPropagation);
>>>>>>> 73d48cde

#endif<|MERGE_RESOLUTION|>--- conflicted
+++ resolved
@@ -18,48 +18,5 @@
 extern CUDA_CALLABLE void postSpikingSynapsesSpikeHitDevice( const BGSIZE iEdg, AllSpikingSynapsesDeviceProperties* allEdgesDevice );
 extern CUDA_CALLABLE void postSTDPSynapseSpikeHitDevice( const BGSIZE iEdg, AllSTDPSynapsesDeviceProperties* allEdgesDevice );
 
-<<<<<<< HEAD
-
-=======
-///  CUDA code for advancing LIF neurons
-///
-///  @param[in] totalVertices          Number of vertices.
-///  @param[in] maxEdges           Maximum number of synapses per neuron.
-///  @param[in] maxSpikes             Maximum number of spikes per neuron per epoch.
-///  @param[in] deltaT                Inner simulation step duration.
-///  @param[in] simulationStep        The current simulation step.
-///  @param[in] randNoise             Pointer to device random noise array.
-///  @param[in] allVerticesDevice      Pointer to Neuron structures in device memory.
-///  @param[in] allEdgesDevice     Pointer to Synapse structures in device memory.
-///  @param[in] edgeIndexMap       Inverse map, which is a table indexed by an input neuron and maps to the synapses that provide input to that neuron.
-///  @param[in] fAllowBackPropagation True if back propagaion is allowed.
-extern __global__ void advanceLIFNeuronsDevice(int totalVertices, int maxEdges, int maxSpikes,
-                                               const BGFLOAT deltaT, uint64_t simulationStep,
-                                               float *randNoise,
-                                               AllIFNeuronsDeviceProperties *allVerticesDevice,
-                                               AllSpikingSynapsesDeviceProperties *allEdgesDevice,
-                                               EdgeIndexMap *edgeIndexMapDevice,
-                                               bool fAllowBackPropagation);
-
-///  CUDA code for advancing izhikevich neurons
-///
-///  @param[in] totalVertices          Number of vertices.
-///  @param[in] maxEdges           Maximum number of synapses per neuron.
-///  @param[in] maxSpikes             Maximum number of spikes per neuron per epoch.
-///  @param[in] deltaT                Inner simulation step duration.
-///  @param[in] simulationStep        The current simulation step.
-///  @param[in] randNoise             Pointer to device random noise array.
-///  @param[in] allVerticesDevice      Pointer to Neuron structures in device memory.
-///  @param[in] allEdgesDevice     Pointer to Synapse structures in device memory.
-///  @param[in] edgeIndexMap       Inverse map, which is a table indexed by an input neuron and maps to the synapses that provide input to that neuron.
-///  @param[in] fAllowBackPropagation True if back propagaion is allowed.
-extern __global__ void advanceIZHNeuronsDevice(int totalVertices, int maxEdges, int maxSpikes,
-                                               const BGFLOAT deltaT, uint64_t simulationStep,
-                                               float *randNoise,
-                                               AllIZHNeuronsDeviceProperties *allVerticesDevice,
-                                               AllSpikingSynapsesDeviceProperties *allEdgesDevice,
-                                               EdgeIndexMap *edgeIndexMapDevice,
-                                               bool fAllowBackPropagation);
->>>>>>> 73d48cde
 
 #endif