--- conflicted
+++ resolved
@@ -32,7 +32,6 @@
                                          EdgeIndexMapDevice *edgeIndexMapDevice,
                                          AllSpikingSynapsesDeviceProperties *allEdgesDevice);
 
-                                    
 
 void AllSpikingNeurons::copyToDevice(void *deviceAddress)
 {
@@ -196,13 +195,8 @@
       = (Simulator::getInstance().getTotalVertices() + threadsPerBlock - 1) / threadsPerBlock;
    int vertex_count = Simulator::getInstance().getTotalVertices();
 
-<<<<<<< HEAD
-   calcSummationPointDevice<<<blocksPerGrid, threadsPerBlock,0,stream>>>(
-      vertex_count, (AllSpikingNeuronsDeviceProperties *)allVerticesDevice, edgeIndexMapDevice,
-=======
-   calcSummationPointDevice<<<blocksPerGrid, threadsPerBlock>>>(
+   calcSummationPointDevice<<<blocksPerGrid, threadsPerBlock, 0, stream>>>(
       vertex_count, summationPoints_, edgeIndexMapDevice,
->>>>>>> 66d87172
       (AllSpikingSynapsesDeviceProperties *)allEdgesDevice);
 }
 
