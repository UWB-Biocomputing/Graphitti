/*
 * @file AllSpikingNeurons_d.cpp
 * 
 * @ingroup Simulator/Vertices
 *
 * @brief A container of all spiking neuron data
 */

#include "AllSpikingNeurons.h"
#include "AllSpikingSynapses.h"
#include "Book.h"

void AllSpikingNeurons::copyToDevice(void *deviceAddress)
{
   AllSpikingNeuronsDeviceProperties allVerticesDevice;
   HANDLE_ERROR(cudaMemcpy(&allVerticesDevice, deviceAddress,
                           sizeof(AllSpikingNeuronsDeviceProperties), cudaMemcpyDeviceToHost));

   int count = Simulator::getInstance().getTotalVertices();
   bool cpu_has_fired[count];
   for (int i = 0; i < count; i++) {
      cpu_has_fired[i] = hasFired_[i];
   }
   HANDLE_ERROR(cudaMemcpy(allVerticesDevice.hasFired_, cpu_has_fired, count * sizeof(bool),
                           cudaMemcpyHostToDevice));

   int cpu_spike_count[count];
   for (int i = 0; i < count; i++) {
      cpu_spike_count[i] = vertexEvents_[i].getNumElementsInEpoch();
   }
   HANDLE_ERROR(cudaMemcpy(allVerticesDevice.numElementsInEpoch_, cpu_spike_count,
                           count * sizeof(int), cudaMemcpyHostToDevice));

   int cpu_queue_front[count];
   for (int i = 0; i < count; i++) {
      cpu_queue_front[i] = vertexEvents_[i].bufferFront_;
   }
   HANDLE_ERROR(cudaMemcpy(allVerticesDevice.bufferFront_, cpu_queue_front, count * sizeof(int),
                           cudaMemcpyHostToDevice));

   int cpu_queue_end[count];
   for (int i = 0; i < count; i++) {
      cpu_queue_end[i] = vertexEvents_[i].bufferEnd_;
   }
   HANDLE_ERROR(cudaMemcpy(allVerticesDevice.bufferEnd_, cpu_queue_end, count * sizeof(int),
                           cudaMemcpyHostToDevice));
   int cpu_queue_start[count];
   for (int i = 0; i < count; i++) {
      cpu_queue_start[i] = vertexEvents_[i].epochStart_;
   }
   HANDLE_ERROR(cudaMemcpy(allVerticesDevice.epochStart_, cpu_queue_start, count * sizeof(int),
                           cudaMemcpyHostToDevice));

   uint64_t *pSpikeHistory[count];
   HANDLE_ERROR(cudaMemcpy(pSpikeHistory, allVerticesDevice.spikeHistory_,
                           count * sizeof(uint64_t *), cudaMemcpyDeviceToHost));

   // All EventBuffers are of the same size,
   // which is one greater than maxSpikes in GPU spikeHistory array.
<<<<<<< HEAD
   int maxSpikes = vertexEvents_[0].eventTimeSteps_.size();
=======
   int maxSpikes = vertexEvents_[0].dataSeries_.size();
>>>>>>> d704de64
   for (int i = 0; i < count; i++) {
      HANDLE_ERROR(cudaMemcpy(pSpikeHistory[i], vertexEvents_[i].dataSeries_.data(),
                              maxSpikes * sizeof(uint64_t), cudaMemcpyHostToDevice));
   }
}
void AllSpikingNeurons::copyFromDevice(void *deviceAddress)
{
   int numVertices = Simulator::getInstance().getTotalVertices();

   AllSpikingNeuronsDeviceProperties allVerticesDevice;
   HANDLE_ERROR(cudaMemcpy(&allVerticesDevice, deviceAddress,
                           sizeof(AllSpikingNeuronsDeviceProperties), cudaMemcpyDeviceToHost));

   bool cpu_has_fired[numVertices];
   HANDLE_ERROR(cudaMemcpy(cpu_has_fired, allVerticesDevice.hasFired_, numVertices * sizeof(bool),
                           cudaMemcpyDeviceToHost));
   for (int i = 0; i < numVertices; i++) {
      hasFired_[i] = cpu_has_fired[i];
   }

   // We have to copy the whole state of the event buffer from GPU memory because
   // we reset it in CPU code and then copy the new state back to the GPU.
   int cpu_spike_count[numVertices];
   HANDLE_ERROR(cudaMemcpy(cpu_spike_count, allVerticesDevice.numElementsInEpoch_,
                           numVertices * sizeof(int), cudaMemcpyDeviceToHost));
   for (int i = 0; i < numVertices; i++) {
      vertexEvents_[i].numElementsInEpoch_ = cpu_spike_count[i];
   }

   int queue_front[numVertices];
   HANDLE_ERROR(cudaMemcpy(queue_front, allVerticesDevice.bufferFront_, numVertices * sizeof(int),
                           cudaMemcpyDeviceToHost));
   for (int i = 0; i < numVertices; i++) {
      vertexEvents_[i].bufferFront_ = queue_front[i];
   }

   int queue_end[numVertices];
   HANDLE_ERROR(cudaMemcpy(queue_end, allVerticesDevice.bufferEnd_, numVertices * sizeof(int),
                           cudaMemcpyDeviceToHost));
   for (int i = 0; i < numVertices; i++) {
      vertexEvents_[i].bufferEnd_ = queue_end[i];
   }

   int epoch_start[numVertices];
   HANDLE_ERROR(cudaMemcpy(epoch_start, allVerticesDevice.epochStart_, numVertices * sizeof(int),
                           cudaMemcpyDeviceToHost));
   for (int i = 0; i < numVertices; i++) {
      vertexEvents_[i].epochStart_ = epoch_start[i];
   }

   uint64_t *pSpikeHistory[numVertices];
   HANDLE_ERROR(cudaMemcpy(pSpikeHistory, allVerticesDevice.spikeHistory_,
                           numVertices * sizeof(uint64_t), cudaMemcpyDeviceToHost));

   // All EventBuffers are of the same size,
   // which is one greater than maxSpikes in GPU spikeHistory array.
<<<<<<< HEAD
   int maxSpikes = vertexEvents_[0].eventTimeSteps_.size();
=======
   int maxSpikes = vertexEvents_[0].dataSeries_.size();
>>>>>>> d704de64
   for (int i = 0; i < numVertices; i++) {
      HANDLE_ERROR(cudaMemcpy(vertexEvents_[i].dataSeries_.data(), pSpikeHistory[i],
                              maxSpikes * sizeof(uint64_t *), cudaMemcpyDeviceToHost));
   }
}

///  Clear the spike counts out of all neurons in device memory.
///  (helper function of clearNeuronSpikeCounts)
///
///  @param  allVerticesDevice   GPU address of the AllSpikingNeuronsDeviceProperties struct
///                             on device memory.
void AllSpikingNeurons::clearDeviceSpikeCounts(AllSpikingNeuronsDeviceProperties &allVerticesDevice)
{
   int numVertices = Simulator::getInstance().getTotalVertices();

   HANDLE_ERROR(cudaMemset(allVerticesDevice.numElementsInEpoch_, 0, numVertices * sizeof(int)));

   vector<int> epochStart(numVertices);
   for (int i = 0; i < epochStart.size(); ++i) {
      epochStart[i] = vertexEvents_[i].bufferEnd_;
   }
   HANDLE_ERROR(cudaMemcpy(allVerticesDevice.epochStart_, epochStart.data(),
                           numVertices * sizeof(int), cudaMemcpyHostToDevice));
}

///  Set some parameters used for advanceVerticesDevice.
///  Currently we set the two member variables: m_fpPreSpikeHit_h and m_fpPostSpikeHit_h.
///  These are function pointers for PreSpikeHit and PostSpikeHit device functions
///  respectively, and these functions are called from advanceVerticesDevice device
///  function. We use this scheme because we cannot not use virtual function (Polymorphism)
///  in device functions.
///
///  @param  synapses               Reference to the allEdges struct on host memory.
void AllSpikingNeurons::setAdvanceVerticesDeviceParams(AllEdges &synapses)
{
   AllSpikingSynapses &spSynapses = dynamic_cast<AllSpikingSynapses &>(synapses);
   fAllowBackPropagation_ = spSynapses.allowBackPropagation();
}<|MERGE_RESOLUTION|>--- conflicted
+++ resolved
@@ -57,11 +57,7 @@
 
    // All EventBuffers are of the same size,
    // which is one greater than maxSpikes in GPU spikeHistory array.
-<<<<<<< HEAD
-   int maxSpikes = vertexEvents_[0].eventTimeSteps_.size();
-=======
    int maxSpikes = vertexEvents_[0].dataSeries_.size();
->>>>>>> d704de64
    for (int i = 0; i < count; i++) {
       HANDLE_ERROR(cudaMemcpy(pSpikeHistory[i], vertexEvents_[i].dataSeries_.data(),
                               maxSpikes * sizeof(uint64_t), cudaMemcpyHostToDevice));
@@ -118,11 +114,7 @@
 
    // All EventBuffers are of the same size,
    // which is one greater than maxSpikes in GPU spikeHistory array.
-<<<<<<< HEAD
-   int maxSpikes = vertexEvents_[0].eventTimeSteps_.size();
-=======
    int maxSpikes = vertexEvents_[0].dataSeries_.size();
->>>>>>> d704de64
    for (int i = 0; i < numVertices; i++) {
       HANDLE_ERROR(cudaMemcpy(vertexEvents_[i].dataSeries_.data(), pSpikeHistory[i],
                               maxSpikes * sizeof(uint64_t *), cudaMemcpyDeviceToHost));
