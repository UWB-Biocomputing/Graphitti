/*
 * @file AllSpikingNeurons_d.cpp
 * 
 * @ingroup Simulator/Vertices
 *
 * @brief A container of all spiking neuron data
 */

#include "AllSpikingNeurons.h"
#include "AllSpikingSynapses.h"
#include "Book.h"
#include "GPUModel.h"
#include "Simulator.h"

<<<<<<< HEAD
void AllSpikingNeurons::copyToDevice()
=======
/// CUDA kernel for adding psr of all incoming synapses to summation points.
///
/// Calculate the sum of synaptic input to each neuron. One thread
/// corresponds to one neuron. Iterates sequentially through the
/// forward synapse index map (synapseIndexMapDevice_) to access only
/// existing synapses. Using this structure eliminates the need to skip
/// synapses that have undergone lazy deletion from the main
/// (allEdgesDevice) synapse structure. The forward map is
/// re-computed during each network restructure (once per epoch) to
/// ensure that all synapse pointers for a neuron are stored
/// contiguously.
///
/// @param[in] totalVertices           Number of vertices in the entire simulation.
/// @param[in,out] allVerticesDevice   Pointer to Neuron structures in device memory.
/// @param[in] synapseIndexMapDevice_  Pointer to forward map structures in device memory.
/// @param[in] allEdgesDevice      Pointer to Synapse structures in device memory.

__global__ void calcSummationPointDevice(int totalVertices,
                                         AllSpikingNeuronsDeviceProperties *allVerticesDevice,
                                         EdgeIndexMapDevice *edgeIndexMapDevice,
                                         AllSpikingSynapsesDeviceProperties *allEdgesDevice);

void AllSpikingNeurons::copyToDevice(void *deviceAddress)
>>>>>>> 5a73bb77
{
   AllSpikingNeuronsDeviceProperties allVerticesDevice;
   GPUModel *gpuModel = static_cast<GPUModel *>(&Simulator::getInstance().getModel());
   void *deviceAddress = static_cast<void *>(gpuModel->getAllVerticesDevice());
   HANDLE_ERROR(cudaMemcpy(&allVerticesDevice, deviceAddress,
                           sizeof(AllSpikingNeuronsDeviceProperties), cudaMemcpyDeviceToHost));

   int count = Simulator::getInstance().getTotalVertices();
   bool cpu_has_fired[count];
   for (int i = 0; i < count; i++) {
      cpu_has_fired[i] = hasFired_[i];
   }
   HANDLE_ERROR(cudaMemcpy(allVerticesDevice.hasFired_, cpu_has_fired, count * sizeof(bool),
                           cudaMemcpyHostToDevice));

   int cpu_spike_count[count];
   for (int i = 0; i < count; i++) {
      cpu_spike_count[i] = vertexEvents_[i].getNumElementsInEpoch();
   }
   HANDLE_ERROR(cudaMemcpy(allVerticesDevice.numElementsInEpoch_, cpu_spike_count,
                           count * sizeof(int), cudaMemcpyHostToDevice));

   int cpu_queue_front[count];
   for (int i = 0; i < count; i++) {
      cpu_queue_front[i] = vertexEvents_[i].bufferFront_;
   }
   HANDLE_ERROR(cudaMemcpy(allVerticesDevice.bufferFront_, cpu_queue_front, count * sizeof(int),
                           cudaMemcpyHostToDevice));

   int cpu_queue_end[count];
   for (int i = 0; i < count; i++) {
      cpu_queue_end[i] = vertexEvents_[i].bufferEnd_;
   }
   HANDLE_ERROR(cudaMemcpy(allVerticesDevice.bufferEnd_, cpu_queue_end, count * sizeof(int),
                           cudaMemcpyHostToDevice));
   int cpu_queue_start[count];
   for (int i = 0; i < count; i++) {
      cpu_queue_start[i] = vertexEvents_[i].epochStart_;
   }
   HANDLE_ERROR(cudaMemcpy(allVerticesDevice.epochStart_, cpu_queue_start, count * sizeof(int),
                           cudaMemcpyHostToDevice));

   uint64_t *pSpikeHistory[count];
   HANDLE_ERROR(cudaMemcpy(pSpikeHistory, allVerticesDevice.spikeHistory_,
                           count * sizeof(uint64_t *), cudaMemcpyDeviceToHost));

   // All EventBuffers are of the same size,
   // which is one greater than maxSpikes in GPU spikeHistory array.
   int maxSpikes = vertexEvents_[0].dataSeries_.size();
   for (int i = 0; i < count; i++) {
      HANDLE_ERROR(cudaMemcpy(pSpikeHistory[i], vertexEvents_[i].dataSeries_.data(),
                              maxSpikes * sizeof(uint64_t), cudaMemcpyHostToDevice));
   }

   HANDLE_ERROR(cudaMemcpy(allVerticesDevice.summationPoints_, summationPoints_.data(),
                           count * sizeof(BGFLOAT), cudaMemcpyHostToDevice));
}
void AllSpikingNeurons::copyFromDevice()
{
   GPUModel *gpuModel = static_cast<GPUModel *>(&Simulator::getInstance().getModel());
   void *deviceAddress = static_cast<void *>(gpuModel->getAllVerticesDevice());
   int numVertices = Simulator::getInstance().getTotalVertices();

   AllSpikingNeuronsDeviceProperties allVerticesDevice;
   HANDLE_ERROR(cudaMemcpy(&allVerticesDevice, deviceAddress,
                           sizeof(AllSpikingNeuronsDeviceProperties), cudaMemcpyDeviceToHost));

   bool cpu_has_fired[numVertices];
   HANDLE_ERROR(cudaMemcpy(cpu_has_fired, allVerticesDevice.hasFired_, numVertices * sizeof(bool),
                           cudaMemcpyDeviceToHost));
   for (int i = 0; i < numVertices; i++) {
      hasFired_[i] = cpu_has_fired[i];
   }

   // We have to copy the whole state of the event buffer from GPU memory because
   // we reset it in CPU code and then copy the new state back to the GPU.
   int cpu_spike_count[numVertices];
   HANDLE_ERROR(cudaMemcpy(cpu_spike_count, allVerticesDevice.numElementsInEpoch_,
                           numVertices * sizeof(int), cudaMemcpyDeviceToHost));
   for (int i = 0; i < numVertices; i++) {
      vertexEvents_[i].numElementsInEpoch_ = cpu_spike_count[i];
   }

   int queue_front[numVertices];
   HANDLE_ERROR(cudaMemcpy(queue_front, allVerticesDevice.bufferFront_, numVertices * sizeof(int),
                           cudaMemcpyDeviceToHost));
   for (int i = 0; i < numVertices; i++) {
      vertexEvents_[i].bufferFront_ = queue_front[i];
   }

   int queue_end[numVertices];
   HANDLE_ERROR(cudaMemcpy(queue_end, allVerticesDevice.bufferEnd_, numVertices * sizeof(int),
                           cudaMemcpyDeviceToHost));
   for (int i = 0; i < numVertices; i++) {
      vertexEvents_[i].bufferEnd_ = queue_end[i];
   }

   int epoch_start[numVertices];
   HANDLE_ERROR(cudaMemcpy(epoch_start, allVerticesDevice.epochStart_, numVertices * sizeof(int),
                           cudaMemcpyDeviceToHost));
   for (int i = 0; i < numVertices; i++) {
      vertexEvents_[i].epochStart_ = epoch_start[i];
   }

   uint64_t *pSpikeHistory[numVertices];
   HANDLE_ERROR(cudaMemcpy(pSpikeHistory, allVerticesDevice.spikeHistory_,
                           numVertices * sizeof(uint64_t), cudaMemcpyDeviceToHost));

   // All EventBuffers are of the same size,
   // which is one greater than maxSpikes in GPU spikeHistory array.
   int maxSpikes = vertexEvents_[0].dataSeries_.size();
   for (int i = 0; i < numVertices; i++) {
      HANDLE_ERROR(cudaMemcpy(vertexEvents_[i].dataSeries_.data(), pSpikeHistory[i],
                              maxSpikes * sizeof(uint64_t *), cudaMemcpyDeviceToHost));
   }

   HANDLE_ERROR(cudaMemcpy(summationPoints_.data(), allVerticesDevice.summationPoints_,
                           numVertices * sizeof(BGFLOAT), cudaMemcpyDeviceToHost));
}

///  Clear the spike counts out of all neurons in device memory.
///  (helper function of clearNeuronSpikeCounts)
///
///  @param  allVerticesDevice   GPU address of the AllSpikingNeuronsDeviceProperties struct
///                             on device memory.
void AllSpikingNeurons::clearDeviceSpikeCounts(AllSpikingNeuronsDeviceProperties &allVerticesDevice)
{
   int numVertices = Simulator::getInstance().getTotalVertices();

   HANDLE_ERROR(cudaMemset(allVerticesDevice.numElementsInEpoch_, 0, numVertices * sizeof(int)));

   vector<int> epochStart(numVertices);
   for (int i = 0; i < epochStart.size(); ++i) {
      epochStart[i] = vertexEvents_[i].bufferEnd_;
   }
   HANDLE_ERROR(cudaMemcpy(allVerticesDevice.epochStart_, epochStart.data(),
                           numVertices * sizeof(int), cudaMemcpyHostToDevice));
}

///  Set some parameters used for advanceVerticesDevice.
///  Currently we set the two member variables: m_fpPreSpikeHit_h and m_fpPostSpikeHit_h.
///  These are function pointers for PreSpikeHit and PostSpikeHit device functions
///  respectively, and these functions are called from advanceVerticesDevice device
///  function. We use this scheme because we cannot not use virtual function (Polymorphism)
///  in device functions.
///
///  @param  synapses               Reference to the allEdges struct on host memory.
void AllSpikingNeurons::setAdvanceVerticesDeviceParams(AllEdges &synapses)
{
   AllSpikingSynapses &spSynapses = dynamic_cast<AllSpikingSynapses &>(synapses);
   fAllowBackPropagation_ = spSynapses.allowBackPropagation();
}

/// Add psr of all incoming synapses to summation points.
///
/// @param allVerticesDevice       GPU address of the allVertices struct on device memory.
/// @param edgeIndexMapDevice      GPU address of the EdgeIndexMap on device memory.
/// @param allEdgesDevice          GPU address of the allEdges struct on device memory.
void AllSpikingNeurons::integrateVertexInputs(void *allVerticesDevice,
                                              EdgeIndexMapDevice *edgeIndexMapDevice,
                                              void *allEdgesDevice)
{
   // CUDA parameters
   const int threadsPerBlock = 256;
   int blocksPerGrid
      = (Simulator::getInstance().getTotalVertices() + threadsPerBlock - 1) / threadsPerBlock;
   int vertex_count = Simulator::getInstance().getTotalVertices();

   calcSummationPointDevice<<<blocksPerGrid, threadsPerBlock>>>(
      vertex_count, (AllSpikingNeuronsDeviceProperties *)allVerticesDevice, edgeIndexMapDevice,
      (AllSpikingSynapsesDeviceProperties *)allEdgesDevice);
}

/// CUDA kernel for adding psr of all incoming synapses to summation points.
///
/// Calculate the sum of synaptic input to each neuron. One thread
/// corresponds to one neuron. Iterates sequentially through the
/// forward synapse index map (synapseIndexMapDevice_) to access only
/// existing synapses. Using this structure eliminates the need to skip
/// synapses that have undergone lazy deletion from the main
/// (allEdgesDevice) synapse structure. The forward map is
/// re-computed during each network restructure (once per epoch) to
/// ensure that all synapse pointers for a neuron are stored
/// contiguously.
///
/// @param[in] totalVertices           Number of vertices in the entire simulation.
/// @param[in,out] allVerticesDevice   Pointer to Neuron structures in device memory.
/// @param[in] edgeIndexMapDevice  Pointer to forward map structures in device memory.
/// @param[in] allEdgesDevice      Pointer to Synapse structures in device memory.

__global__ void calcSummationPointDevice(int totalVertices,
                                         AllSpikingNeuronsDeviceProperties *allVerticesDevice,
                                         EdgeIndexMapDevice *edgeIndexMapDevice,
                                         AllSpikingSynapsesDeviceProperties *allEdgesDevice)
{
   // The usual thread ID calculation and guard against excess threads
   // (beyond the number of vertices, in this case).
   int idx = blockIdx.x * blockDim.x + threadIdx.x;
   if (idx >= totalVertices)
      return;

   // Number of incoming synapses
   BGSIZE synCount = edgeIndexMapDevice->incomingEdgeCount_[idx];
   // Optimization: terminate thread if no incoming synapses
   if (synCount != 0) {
      // Index of start of this neuron's block of forward map entries
      int beginIndex = edgeIndexMapDevice->incomingEdgeBegin_[idx];
      // Address of the start of this neuron's block of forward map entries
      BGSIZE *activeMapBegin = &(edgeIndexMapDevice->incomingEdgeIndexMap_[beginIndex]);
      // Summed post-synaptic response (PSR)
      BGFLOAT sum = 0.0;
      // Index of the current incoming synapse
      BGSIZE synIndex;
      // Repeat for each incoming synapse
      for (BGSIZE i = 0; i < synCount; i++) {
         // Get index of current incoming synapse
         synIndex = activeMapBegin[i];
         // Fetch its PSR and add into sum
         sum += allEdgesDevice->psr_[synIndex];
      }
      // Store summed PSR into this neuron's summation point
      allVerticesDevice->summationPoints_[idx] = sum;
   }
}<|MERGE_RESOLUTION|>--- conflicted
+++ resolved
@@ -12,9 +12,6 @@
 #include "GPUModel.h"
 #include "Simulator.h"
 
-<<<<<<< HEAD
-void AllSpikingNeurons::copyToDevice()
-=======
 /// CUDA kernel for adding psr of all incoming synapses to summation points.
 ///
 /// Calculate the sum of synaptic input to each neuron. One thread
@@ -37,8 +34,7 @@
                                          EdgeIndexMapDevice *edgeIndexMapDevice,
                                          AllSpikingSynapsesDeviceProperties *allEdgesDevice);
 
-void AllSpikingNeurons::copyToDevice(void *deviceAddress)
->>>>>>> 5a73bb77
+void AllSpikingNeurons::copyToDevice()
 {
    AllSpikingNeuronsDeviceProperties allVerticesDevice;
    GPUModel *gpuModel = static_cast<GPUModel *>(&Simulator::getInstance().getModel());
