--- conflicted
+++ resolved
@@ -26,7 +26,7 @@
 
    int cpu_spike_count[count];
    for (int i = 0; i < count; i++) {
-      cpu_spike_count[i] = vertexEvents_[i].getNumEventsInEpoch();
+      cpu_spike_count[i] = vertexEvents_[i].getNumElements();
    }
    HANDLE_ERROR(cudaMemcpy(allVerticesDevice.numEventsInEpoch_, cpu_spike_count,
                            count * sizeof(int), cudaMemcpyHostToDevice));
@@ -57,11 +57,7 @@
 
    // All EventBuffers are of the same size,
    // which is one greater than maxSpikes in GPU spikeHistory array.
-<<<<<<< HEAD
-   int maxSpikes = vertexEvents_[0].dataSeries_.size() - 1;
-=======
-   int maxSpikes = vertexEvents_[0].eventTimeSteps_.size();
->>>>>>> 7da9d2e0
+   int maxSpikes = vertexEvents_[0].dataSeries_.size();
    for (int i = 0; i < count; i++) {
       HANDLE_ERROR(cudaMemcpy(pSpikeHistory[i], vertexEvents_[i].dataSeries_.data(),
                               maxSpikes * sizeof(uint64_t), cudaMemcpyHostToDevice));
@@ -118,11 +114,7 @@
 
    // All EventBuffers are of the same size,
    // which is one greater than maxSpikes in GPU spikeHistory array.
-<<<<<<< HEAD
-   int maxSpikes = vertexEvents_[0].dataSeries_.size() - 1;
-=======
-   int maxSpikes = vertexEvents_[0].eventTimeSteps_.size();
->>>>>>> 7da9d2e0
+   int maxSpikes = vertexEvents_[0].dataSeries_.size();
    for (int i = 0; i < numVertices; i++) {
       HANDLE_ERROR(cudaMemcpy(vertexEvents_[i].dataSeries_.data(), pSpikeHistory[i],
                               maxSpikes * sizeof(uint64_t *), cudaMemcpyDeviceToHost));
