--- conflicted
+++ resolved
@@ -74,16 +74,9 @@
 ///  Fire the selected Neuron and calculate the result.
 ///
 ///  @param  index       Index of the Neuron to update.
-<<<<<<< HEAD
-void AllLIFNeurons::fire(const int index) const
-{
-   const BGFLOAT deltaT = Simulator::getInstance().getDeltaT();
-   AllSpikingNeurons::fire(index);
-=======
 void AllLIFNeurons::fire(const int index){
     const BGFLOAT deltaT = Simulator::getInstance().getDeltaT();
     AllSpikingNeurons::fire(index);
->>>>>>> 0d4bed67
 
    // calculate the number of steps in the absolute refractory period
    numStepsInRefractoryPeriod_[index] = static_cast<int>(Trefract_[index] / deltaT + 0.5);
