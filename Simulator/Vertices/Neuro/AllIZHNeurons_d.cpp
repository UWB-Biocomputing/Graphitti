/**
 * @file AllIZHNeurons_d.cpp
 *
 * @brief A container of all Izhikevich neuron data
 *
 * @ingroup Simulator/Vertices
 */

#include "AllIZHNeurons.h"
#include "AllSpikingSynapses.h"
#include "AllVerticesDeviceFuncs.h"
#include "Book.h"
#include "GPUModel.h"
#include "Simulator.h"

///  CUDA code for advancing izhikevich neurons
///
///  @param[in] totalVertices          Number of vertices.
///  @param[in] maxEdges           Maximum number of synapses per neuron.
///  @param[in] maxSpikes             Maximum number of spikes per neuron per epoch.
///  @param[in] deltaT                Inner simulation step duration.
///  @param[in] simulationStep        The current simulation step.
///  @param[in] randNoise             Pointer to device random noise array.
///  @param[in] allVerticesDevice      Pointer to Neuron structures in device memory.
///  @param[in] allEdgesDevice     Pointer to Synapse structures in device memory.
///  @param[in] edgeIndexMap       Inverse map, which is a table indexed by an input neuron and maps to the synapses that provide input to that neuron.
///  @param[in] fAllowBackPropagation True if back propagaion is allowed.

__global__ void advanceIZHNeuronsDevice(int totalVertices, int maxEdges, int maxSpikes,
                                        BGFLOAT deltaT, uint64_t simulationStep, float randNoise[],
                                        AllIZHNeuronsDeviceProperties *allVerticesDevice,
                                        AllSpikingSynapsesDeviceProperties *allEdgesDevice,
                                        EdgeIndexMapDevice *edgeIndexMapDevice,
                                        bool fAllowBackPropagation);


///  Allocate GPU memories to store all neurons' states,
///  and copy them from host to GPU memory.
///
<<<<<<< HEAD
void AllIZHNeurons::allocNeuronDeviceStruct()
=======
///  @param  allVerticesDevice   GPU address of the AllIZHNeuronsDeviceProperties struct
///                             on device memory.
void AllIZHNeurons::allocVerticesDeviceStruct(void **allVerticesDevice)
>>>>>>> 5a73bb77
{
   AllIZHNeuronsDeviceProperties allVerticesDeviceProps;
   GPUModel *gpuModel = static_cast<GPUModel *>(&Simulator::getInstance().getModel());
   void **allVerticesDevice = reinterpret_cast<void **>(&(gpuModel->getAllVerticesDevice()));
   allocDeviceStruct(allVerticesDeviceProps);

   HANDLE_ERROR(cudaMalloc(allVerticesDevice, sizeof(AllIZHNeuronsDeviceProperties)));
   HANDLE_ERROR(cudaMemcpy(*allVerticesDevice, &allVerticesDeviceProps,
                           sizeof(AllIZHNeuronsDeviceProperties), cudaMemcpyHostToDevice));
}

///  Allocate GPU memories to store all neurons' states.
///  (Helper function of allocVerticesDeviceStruct)
///
///  @param  allVerticesDevice    GPU address of the AllIZHNeuronsDeviceProperties struct on device memory.
void AllIZHNeurons::allocDeviceStruct(AllIZHNeuronsDeviceProperties &allVerticesDevice)
{
   int count = Simulator::getInstance().getTotalVertices();

   AllIFNeurons::allocDeviceStruct(allVerticesDevice);

   HANDLE_ERROR(cudaMalloc((void **)&allVerticesDevice.Aconst_, count * sizeof(BGFLOAT)));
   HANDLE_ERROR(cudaMalloc((void **)&allVerticesDevice.Bconst_, count * sizeof(BGFLOAT)));
   HANDLE_ERROR(cudaMalloc((void **)&allVerticesDevice.Cconst_, count * sizeof(BGFLOAT)));
   HANDLE_ERROR(cudaMalloc((void **)&allVerticesDevice.Dconst_, count * sizeof(BGFLOAT)));
   HANDLE_ERROR(cudaMalloc((void **)&allVerticesDevice.u_, count * sizeof(BGFLOAT)));
   HANDLE_ERROR(cudaMalloc((void **)&allVerticesDevice.C3_, count * sizeof(BGFLOAT)));
}

///  Delete GPU memories.
///
<<<<<<< HEAD
void AllIZHNeurons::deleteNeuronDeviceStruct()
=======
///  @param  allVerticesDevice   GPU address of the AllVerticesDeviceProperties struct
///                             on device memory.
void AllIZHNeurons::deleteVerticesDeviceStruct(void *allVerticesDevice)
>>>>>>> 5a73bb77
{
   AllIZHNeuronsDeviceProperties allVerticesDeviceProps;
   GPUModel *gpuModel = static_cast<GPUModel *>(&Simulator::getInstance().getModel());
   void *allVerticesDevice = static_cast<void *>(gpuModel->getAllVerticesDevice());
   HANDLE_ERROR(cudaMemcpy(&allVerticesDeviceProps, allVerticesDevice,
                           sizeof(AllIZHNeuronsDeviceProperties), cudaMemcpyDeviceToHost));

   deleteDeviceStruct(allVerticesDeviceProps);

   HANDLE_ERROR(cudaFree(allVerticesDevice));
}

///  Delete GPU memories.
///  (Helper function of deleteVerticesDeviceStruct)
///
///  @param  allVerticesDevice    GPU address of the AllIZHNeuronsDeviceProperties struct on device memory.
void AllIZHNeurons::deleteDeviceStruct(AllIZHNeuronsDeviceProperties &allVerticesDevice)
{
   HANDLE_ERROR(cudaFree(allVerticesDevice.Aconst_));
   HANDLE_ERROR(cudaFree(allVerticesDevice.Bconst_));
   HANDLE_ERROR(cudaFree(allVerticesDevice.Cconst_));
   HANDLE_ERROR(cudaFree(allVerticesDevice.Dconst_));
   HANDLE_ERROR(cudaFree(allVerticesDevice.u_));
   HANDLE_ERROR(cudaFree(allVerticesDevice.C3_));

   AllIFNeurons::deleteDeviceStruct(allVerticesDevice);
}

///  Copy all neurons' data from host to device.
///
void AllIZHNeurons::copyToDevice()
{
   AllIZHNeuronsDeviceProperties allVerticesDeviceProps;
   GPUModel *gpuModel = static_cast<GPUModel *>(&Simulator::getInstance().getModel());
   void *allVerticesDevice = static_cast<void *>(gpuModel->getAllVerticesDevice());
   HANDLE_ERROR(cudaMemcpy(&allVerticesDeviceProps, allVerticesDevice,
                           sizeof(AllIZHNeuronsDeviceProperties), cudaMemcpyDeviceToHost));

   int count = Simulator::getInstance().getTotalVertices();

   AllIFNeurons::copyToDevice();

   HANDLE_ERROR(cudaMemcpy(allVerticesDeviceProps.Aconst_, Aconst_.data(), count * sizeof(BGFLOAT),
                           cudaMemcpyHostToDevice));
   HANDLE_ERROR(cudaMemcpy(allVerticesDeviceProps.Bconst_, Bconst_.data(), count * sizeof(BGFLOAT),
                           cudaMemcpyHostToDevice));
   HANDLE_ERROR(cudaMemcpy(allVerticesDeviceProps.Cconst_, Cconst_.data(), count * sizeof(BGFLOAT),
                           cudaMemcpyHostToDevice));
   HANDLE_ERROR(cudaMemcpy(allVerticesDeviceProps.Dconst_, Dconst_.data(), count * sizeof(BGFLOAT),
                           cudaMemcpyHostToDevice));
   HANDLE_ERROR(cudaMemcpy(allVerticesDeviceProps.u_, u_.data(), count * sizeof(BGFLOAT),
                           cudaMemcpyHostToDevice));
   HANDLE_ERROR(cudaMemcpy(allVerticesDeviceProps.C3_, C3_.data(), count * sizeof(BGFLOAT),
                           cudaMemcpyHostToDevice));
}

///  Copy all neurons' data from device to host.
///
void AllIZHNeurons::copyFromDevice()
{
   GPUModel *gpuModel = static_cast<GPUModel *>(&Simulator::getInstance().getModel());
   void *allVerticesDevice = static_cast<void *>(gpuModel->getAllVerticesDevice());
   AllIFNeurons::copyFromDevice();
   AllIZHNeuronsDeviceProperties allVerticesDeviceProps;

   HANDLE_ERROR(cudaMemcpy(&allVerticesDeviceProps, allVerticesDevice,
                           sizeof(AllIZHNeuronsDeviceProperties), cudaMemcpyDeviceToHost));

   int count = Simulator::getInstance().getTotalVertices();

   HANDLE_ERROR(cudaMemcpy(Aconst_.data(), allVerticesDeviceProps.Aconst_, count * sizeof(BGFLOAT),
                           cudaMemcpyDeviceToHost));
   HANDLE_ERROR(cudaMemcpy(Bconst_.data(), allVerticesDeviceProps.Bconst_, count * sizeof(BGFLOAT),
                           cudaMemcpyDeviceToHost));
   HANDLE_ERROR(cudaMemcpy(Cconst_.data(), allVerticesDeviceProps.Cconst_, count * sizeof(BGFLOAT),
                           cudaMemcpyDeviceToHost));
   HANDLE_ERROR(cudaMemcpy(Dconst_.data(), allVerticesDeviceProps.Dconst_, count * sizeof(BGFLOAT),
                           cudaMemcpyDeviceToHost));
   HANDLE_ERROR(cudaMemcpy(u_.data(), allVerticesDeviceProps.u_, count * sizeof(BGFLOAT),
                           cudaMemcpyDeviceToHost));
   HANDLE_ERROR(cudaMemcpy(C3_.data(), allVerticesDeviceProps.C3_, count * sizeof(BGFLOAT),
                           cudaMemcpyDeviceToHost));
}

///  Copy spike history data stored in device memory to host.
///
///  @param  allVerticesDevice   GPU address of the AllIZHNeuronsDeviceProperties struct
///                             on device memory.
// void AllIZHNeurons::copyNeuronDeviceSpikeHistoryToHost(void *allVerticesDevice)
// {
//    AllIZHNeuronsDeviceProperties allVerticesDeviceProps;
//    HANDLE_ERROR(cudaMemcpy(&allVerticesDeviceProps, allVerticesDevice,
//                            sizeof(AllIZHNeuronsDeviceProperties), cudaMemcpyDeviceToHost));
//    AllSpikingNeurons::copyDeviceSpikeHistoryToHost(allVerticesDeviceProps);
// }


///  Clear the spike counts out of all neurons.
///
///  @param  allVerticesDevice   GPU address of the AllIZHNeuronsDeviceProperties struct
///                             on device memory.
void AllIZHNeurons::clearVertexHistory(void *allVerticesDevice)
{
   AllIZHNeuronsDeviceProperties allVerticesDeviceProps;
   HANDLE_ERROR(cudaMemcpy(&allVerticesDeviceProps, allVerticesDevice,
                           sizeof(AllIZHNeuronsDeviceProperties), cudaMemcpyDeviceToHost));
   AllSpikingNeurons::clearDeviceSpikeCounts(allVerticesDeviceProps);
}

///  Notify outgoing synapses if neuron has fired.
void AllIZHNeurons::advanceVertices(AllEdges &synapses, void *allVerticesDevice,
                                    void *allEdgesDevice, float randNoise[],
                                    EdgeIndexMapDevice *edgeIndexMapDevice)
{
   int vertex_count = Simulator::getInstance().getTotalVertices();
   int maxSpikes = (int)((Simulator::getInstance().getEpochDuration()
                          * Simulator::getInstance().getMaxFiringRate()));

   // CUDA parameters
   const int threadsPerBlock = 256;
   int blocksPerGrid = (vertex_count + threadsPerBlock - 1) / threadsPerBlock;

   // Advance neurons ------------->
   advanceIZHNeuronsDevice<<<blocksPerGrid, threadsPerBlock>>>(
      vertex_count, Simulator::getInstance().getMaxEdgesPerVertex(), maxSpikes,
      Simulator::getInstance().getDeltaT(), g_simulationStep, randNoise,
      (AllIZHNeuronsDeviceProperties *)allVerticesDevice,
      (AllSpikingSynapsesDeviceProperties *)allEdgesDevice, edgeIndexMapDevice,
      fAllowBackPropagation_);
}


///  CUDA code for advancing izhikevich neurons
///
///  @param[in] totalVertices          Number of vertices.
///  @param[in] maxEdges           Maximum number of synapses per neuron.
///  @param[in] maxSpikes             Maximum number of spikes per neuron per epoch.
///  @param[in] deltaT                Inner simulation step duration.
///  @param[in] simulationStep        The current simulation step.
///  @param[in] randNoise             Pointer to device random noise array.
///  @param[in] allVerticesDevice      Pointer to Neuron structures in device memory.
///  @param[in] allEdgesDevice     Pointer to Synapse structures in device memory.
///  @param[in] edgeIndexMap       Inverse map, which is a table indexed by an input neuron and maps to the synapses that provide input to that neuron.
///  @param[in] fAllowBackPropagation True if back propagaion is allowed.
__global__ void advanceIZHNeuronsDevice(int totalVertices, int maxEdges, int maxSpikes,
                                        BGFLOAT deltaT, uint64_t simulationStep, float randNoise[],
                                        AllIZHNeuronsDeviceProperties *allVerticesDevice,
                                        AllSpikingSynapsesDeviceProperties *allEdgesDevice,
                                        EdgeIndexMapDevice *edgeIndexMapDevice,
                                        bool fAllowBackPropagation)
{
   // determine which neuron this thread is processing
   int idx = blockIdx.x * blockDim.x + threadIdx.x;
   if (idx >= totalVertices)
      return;

   allVerticesDevice->hasFired_[idx] = false;
   BGFLOAT &sp = allVerticesDevice->summationPoints_[idx];
   BGFLOAT &vm = allVerticesDevice->Vm_[idx];
   BGFLOAT &a = allVerticesDevice->Aconst_[idx];
   BGFLOAT &b = allVerticesDevice->Bconst_[idx];
   BGFLOAT &u = allVerticesDevice->u_[idx];
   BGFLOAT r_sp = sp;
   BGFLOAT r_vm = vm;
   BGFLOAT r_a = a;
   BGFLOAT r_b = b;
   BGFLOAT r_u = u;

   if (allVerticesDevice->numStepsInRefractoryPeriod_[idx] > 0) {   // is neuron refractory?
      --allVerticesDevice->numStepsInRefractoryPeriod_[idx];
   } else if (r_vm >= allVerticesDevice->Vthresh_[idx]) {   // should it fire?
      int &spikeCount = allVerticesDevice->numElementsInEpoch_[idx];
      // Note that the neuron has fired!
      allVerticesDevice->hasFired_[idx] = true;
      // record spike time
      int &queueEnd = allVerticesDevice->bufferEnd_[idx];
      allVerticesDevice->spikeHistory_[idx][queueEnd] = simulationStep;
      spikeCount++;

      queueEnd = (queueEnd + 1) % maxSpikes;

      // calculate the number of steps in the absolute refractory period
      allVerticesDevice->numStepsInRefractoryPeriod_[idx]
         = static_cast<int>(allVerticesDevice->Trefract_[idx] / deltaT + 0.5);

      // reset to 'Vreset'
      vm = allVerticesDevice->Cconst_[idx] * 0.001;
      u = r_u + allVerticesDevice->Dconst_[idx];

      // notify outgoing synapses of spike
      BGSIZE synapseCounts = edgeIndexMapDevice->outgoingEdgeCount_[idx];
      if (synapseCounts != 0) {
         // get the index of where this neuron's list of synapses are
         BGSIZE beginIndex = edgeIndexMapDevice->outgoingEdgeBegin_[idx];
         // get the memory location of where that list begins
         BGSIZE *outgoingMapBegin = &(edgeIndexMapDevice->outgoingEdgeIndexMap_[beginIndex]);

         // for each synapse, let them know we have fired
         for (BGSIZE i = 0; i < synapseCounts; i++) {
            preSpikingSynapsesSpikeHitDevice(outgoingMapBegin[i], allEdgesDevice);
         }
      }

      // notify incomming synapses of spike
      synapseCounts = edgeIndexMapDevice->incomingEdgeCount_[idx];
      if (fAllowBackPropagation && synapseCounts != 0) {
         // get the index of where this neuron's list of synapses are
         BGSIZE beginIndex = edgeIndexMapDevice->incomingEdgeBegin_[idx];
         // get the memory location of where that list begins
         BGSIZE *incomingMapBegin = &(edgeIndexMapDevice->incomingEdgeIndexMap_[beginIndex]);

         // for each synapse, let them know we have fired
         switch (classSynapses_d) {
            case enumClassSynapses::classAllSTDPSynapses:
            case enumClassSynapses::classAllDynamicSTDPSynapses:
               for (BGSIZE i = 0; i < synapseCounts; i++) {
                  postSTDPSynapseSpikeHitDevice(
                     incomingMapBegin[i],
                     static_cast<AllSTDPSynapsesDeviceProperties *>(allEdgesDevice));
               }   // end for
               break;

            case enumClassSynapses::classAllSpikingSynapses:
            case enumClassSynapses::classAllDSSynapses:
               for (BGSIZE i = 0; i < synapseCounts; i++) {
                  postSpikingSynapsesSpikeHitDevice(incomingMapBegin[i], allEdgesDevice);
               }   // end for
               break;

            default:
               assert(false);
         }   // end switch
      }
   } else {
      r_sp += allVerticesDevice->I0_[idx];   // add IO

      // Random number alg. goes here
      r_sp += (randNoise[idx] * allVerticesDevice->Inoise_[idx]);   // add cheap noise

      BGFLOAT Vint = r_vm * 1000;

      // Izhikevich model integration step
      BGFLOAT Vb = Vint + allVerticesDevice->C3_[idx] * (0.04 * Vint * Vint + 5 * Vint + 140 - u);
      u = r_u + allVerticesDevice->C3_[idx] * r_a * (r_b * Vint - r_u);

      vm = Vb * 0.001 + allVerticesDevice->C2_[idx] * r_sp;   // add inputs
   }

   // clear synaptic input for next time step
   sp = 0;
}
///@}<|MERGE_RESOLUTION|>--- conflicted
+++ resolved
@@ -37,13 +37,7 @@
 ///  Allocate GPU memories to store all neurons' states,
 ///  and copy them from host to GPU memory.
 ///
-<<<<<<< HEAD
-void AllIZHNeurons::allocNeuronDeviceStruct()
-=======
-///  @param  allVerticesDevice   GPU address of the AllIZHNeuronsDeviceProperties struct
-///                             on device memory.
-void AllIZHNeurons::allocVerticesDeviceStruct(void **allVerticesDevice)
->>>>>>> 5a73bb77
+void AllIZHNeurons::allocVerticesDeviceStruct()
 {
    AllIZHNeuronsDeviceProperties allVerticesDeviceProps;
    GPUModel *gpuModel = static_cast<GPUModel *>(&Simulator::getInstance().getModel());
@@ -75,13 +69,7 @@
 
 ///  Delete GPU memories.
 ///
-<<<<<<< HEAD
-void AllIZHNeurons::deleteNeuronDeviceStruct()
-=======
-///  @param  allVerticesDevice   GPU address of the AllVerticesDeviceProperties struct
-///                             on device memory.
-void AllIZHNeurons::deleteVerticesDeviceStruct(void *allVerticesDevice)
->>>>>>> 5a73bb77
+void AllIZHNeurons::deleteVerticesDeviceStruct()
 {
    AllIZHNeuronsDeviceProperties allVerticesDeviceProps;
    GPUModel *gpuModel = static_cast<GPUModel *>(&Simulator::getInstance().getModel());
