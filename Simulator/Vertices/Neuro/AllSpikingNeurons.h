--- conflicted
+++ resolved
@@ -62,14 +62,8 @@
    ///  @param  synapses               Reference to the allEdges struct on host memory.
    virtual void setAdvanceVerticesDeviceParams(AllEdges &synapses);
 
-<<<<<<< HEAD
-   ///  Clear the spike counts out of all neurons.
-   //
-   ///  @param  allVerticesDevice   GPU address of the allVertices struct on device memory.
-   virtual void clearNeuronSpikeCounts(void *allVerticesDevice) = 0;
    virtual void copyFromDevice() override;
    virtual void copyToDevice() override;
-=======
    /// Add psr of all incoming synapses to summation points.
    ///
    /// @param allVerticesDevice       GPU address of the allVertices struct on device memory.
@@ -77,10 +71,6 @@
    /// @param allEdgesDevice          GPU address of the allEdges struct on device memory.
    virtual void integrateVertexInputs(void *allVerticesDevice,
                                       EdgeIndexMapDevice *edgeIndexMapDevice, void *allEdgesDevice);
-
-   virtual void copyFromDevice(void *deviceAddress) override;
-   virtual void copyToDevice(void *deviceAddress) override;
->>>>>>> 5a73bb77
 
 protected:
    ///  Clear the spike counts out of all neurons in device memory.
