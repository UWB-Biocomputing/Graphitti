/**
 * @file AllSpikingNeurons.cpp
 * 
 * @ingroup Simulator/Vertices
 *
 * @brief A container of all spiking neuron data
 */

#include "AllSpikingNeurons.h"
#include "AllSpikingSynapses.h"
#include "XmlRecorder.h"

///  Setup the internal structure of the class (allocate memories).
void AllSpikingNeurons::setupVertices()
{
   AllVertices::setupVertices();

   int maxSpikes = static_cast<int>(Simulator::getInstance().getEpochDuration()
                                    * Simulator::getInstance().getMaxFiringRate());

   hasFired_.assign(size_, false);
   vertexEvents_.assign(size_, maxSpikes);
<<<<<<< HEAD
#if defined(USE_GPU)
   // We don't allocate memory for summationPoints_ in CPU when building the GPU
   // implementation. This is to avoid misusing it in GPU code.
   // summationPoints_ = nullptr;

#else
   summationPoints_.assign(size_, 0);

#endif
=======
   summationPoints_.assign(size_, 0);
>>>>>>> fe098c38
}

///  Register spike history variables for all neurons.
///  Option 1: Register neuron information in vertexEvents_ one by one.
///  Option 2: Register a vector of EventBuffer variables.
void AllSpikingNeurons::registerHistoryVariables()
{
   Recorder &recorder = Simulator::getInstance().getModel().getRecorder();
   string baseName = "Neuron_";

   // Option 1: Register neuron information in vertexEvents_ one by one
   for (int iNeuron = 0; iNeuron < vertexEvents_.size(); iNeuron++) {
      string neuronID = baseName + std::to_string(iNeuron);
      recorder.registerVariable(neuronID, vertexEvents_[iNeuron], Recorder::UpdatedType::DYNAMIC);
   }

   // Option 2: Register a vector of EventBuffer variables
   // vector<RecordableBase *> variables;
   // for(int iNeuron = 0; iNeuron < vertexEvents_.size(); iNeuron++){
   //    variables.push_back(&vertexEvents_[iNeuron]);
   // }
   // recorder.registerVariable(baseName, variables, Recorder::UpdatedType::DYNAMIC);
}

///  Clear the spike counts out of all Neurons.
void AllSpikingNeurons::clearSpikeCounts()
{
   // for (int i = 0; i < vertexEvents_.size(); i++) {
   //    vertexEvents_[i].clear();
   // }
   for (int i = 0; i < vertexEvents_.size(); i++) {
      vertexEvents_[i].startNewEpoch();
   }
}

#if !defined(USE_GPU)

///  Update internal state of the indexed Neuron (called by every simulation step).
///  Notify outgoing synapses if neuron has fired.
///
///  @param  synapses         The Synapse list to search from.
///  @param  edgeIndexMap  Reference to the EdgeIndexMap.
void AllSpikingNeurons::advanceVertices(AllEdges &synapses, const EdgeIndexMap &edgeIndexMap)
{
   int maxSpikes = (int)((Simulator::getInstance().getEpochDuration()
                          * Simulator::getInstance().getMaxFiringRate()));

   AllSpikingSynapses &spSynapses = dynamic_cast<AllSpikingSynapses &>(synapses);
   // For each neuron in the network
   for (int idx = Simulator::getInstance().getTotalVertices() - 1; idx >= 0; --idx) {
      // advance neurons
      advanceNeuron(idx);

      // notify outgoing/incoming synapses if neuron has fired
      if (hasFired_[idx]) {
         LOG4CPLUS_DEBUG(vertexLogger_,
                         "Neuron: " << idx << " has fired at time: "
                                    << g_simulationStep * Simulator::getInstance().getDeltaT());

         assert(vertexEvents_[idx].getNumElementsInEpoch() < maxSpikes);

         // notify outgoing synapses
         BGSIZE synapseCounts;


         synapseCounts = edgeIndexMap.outgoingEdgeCount_[idx];
         if (synapseCounts != 0) {
            int beginIndex = edgeIndexMap.outgoingEdgeBegin_[idx];
            BGSIZE iEdg;
            for (BGSIZE i = 0; i < synapseCounts; i++) {
               iEdg = edgeIndexMap.outgoingEdgeIndexMap_[beginIndex + i];
               spSynapses.preSpikeHit(iEdg);
            }
         }


         // notify incoming synapses
         synapseCounts = spSynapses.edgeCounts_[idx];
         BGSIZE synapse_notified = 0;

         if (spSynapses.allowBackPropagation()) {
            for (int z = 0; synapse_notified < synapseCounts; z++) {
               BGSIZE iEdg = Simulator::getInstance().getMaxEdgesPerVertex() * idx + z;
               if (spSynapses.inUse_[iEdg]) {
                  spSynapses.postSpikeHit(iEdg);
                  synapse_notified++;
               }
            }
         }

         hasFired_[idx] = false;
      }
   }
}

/// Add psr of all incoming synapses to summation points.
///
///  @param  edges         The edge list to search from.
///  @param  edgeIndexMap  Reference to the EdgeIndexMap.
void AllSpikingNeurons::integrateVertexInputs(AllEdges &edges, EdgeIndexMap &edgeIndexMap)
{
   AllNeuroEdges &synapses = dynamic_cast<AllNeuroEdges &>(edges);

   //totalEdgeCount_ and destVertexIndex_ are properties of AllEdges
   //Access from synapses instead of edges for readability and consistency with the psr_ access call
   for (BGSIZE i = 0; i < synapses.totalEdgeCount_; i++) {
      BGSIZE iEdg = edgeIndexMap.incomingEdgeIndexMap_[i];
      BGFLOAT &psr = synapses.psr_[iEdg];
      int sumPointIndex = synapses.destVertexIndex_[iEdg];
   // and apply it to the summation point
   #ifdef USE_OMP
      #pragma omp atomic #endif
   #endif
      summationPoints_[sumPointIndex] += psr;
   #ifdef USE_OMP
   //PAB: atomic above has implied flush (following statement generates error -- can't be member variable)
   //#pragma omp flush (summationPoint)
   #endif
   }
}

///  Fire the selected Neuron and calculate the result.
///
///  @param  index       Index of the Neuron to update.
void AllSpikingNeurons::fire(int index)
{
   // Note that the neuron has fired!
   hasFired_[index] = true;
   vertexEvents_[index].insertEvent(g_simulationStep);
}

///  Get the spike history of neuron[index] at the location offIndex.
///  More specifically, retrieves the global simulation time step for the spike
///  in question from the spike history record.
///
///  @param  index            Index of the neuron to get spike history.
///  @param  offIndex     Offset of the history buffer to get from. This indicates how many spikes
///                    in the past we are looking, so it must be a negative number (i.e., it is relative
///                    to the "current time", i.e., one location past the most recent spike). So, the
///                    most recent spike is offIndex = -1
uint64_t AllSpikingNeurons::getSpikeHistory(int index, int offIndex)
{
   // offIndex is a minus offset
   // This computes the index of a spike in the past (i.e., the most recent spike,
   // two spikes ago, etc). It starts with `spikeCountOffset_ + spikeCount_`,
   // which I believe at the end of an epoch should be one past the end of that
   // neuron's spikes in `spikeHistory_`. Then, the maximum number of spikes per
   // epoch is added. Then, the `offIndex` parameter is added. The expectation
   // is that `offIndex` will be a negative number (i.e., a spike in the past);
   // the reason that the max spikes value is added is to prevent this from
   // producing a negative total, so that finally taking mod max spikes will
   // "wrap around backwards" if needed.

   return vertexEvents_[index].getPastEvent(offIndex);
}

#endif<|MERGE_RESOLUTION|>--- conflicted
+++ resolved
@@ -20,19 +20,7 @@
 
    hasFired_.assign(size_, false);
    vertexEvents_.assign(size_, maxSpikes);
-<<<<<<< HEAD
-#if defined(USE_GPU)
-   // We don't allocate memory for summationPoints_ in CPU when building the GPU
-   // implementation. This is to avoid misusing it in GPU code.
-   // summationPoints_ = nullptr;
-
-#else
    summationPoints_.assign(size_, 0);
-
-#endif
-=======
-   summationPoints_.assign(size_, 0);
->>>>>>> fe098c38
 }
 
 ///  Register spike history variables for all neurons.
