/**
 * @file AllIZHNeurons.cpp
 *
 * @brief A container of all Izhikevich neuron data
 *
 * @ingroup Simulator/Vertices
 */

#include "AllIZHNeurons.h"
#include "ParseParamError.h"

// Default constructor
AllIZHNeurons::AllIZHNeurons() : AllIFNeurons()
{
   Aconst_ = nullptr;
   Bconst_ = nullptr;
   Cconst_ = nullptr;
   Dconst_ = nullptr;
   u_ = nullptr;
   C3_ = nullptr;
}

AllIZHNeurons::~AllIZHNeurons()
{
   if (size_ != 0) {
      delete[] Aconst_;
      delete[] Bconst_;
      delete[] Cconst_;
      delete[] Dconst_;
      delete[] u_;
      delete[] C3_;
   }

   Aconst_ = nullptr;
   Bconst_ = nullptr;
   Cconst_ = nullptr;
   Dconst_ = nullptr;
   u_ = nullptr;
   C3_ = nullptr;
}

///  Setup the internal structure of the class (allocate memories).
void AllIZHNeurons::setupVertices()
{
   AllIFNeurons::setupVertices();

   Aconst_ = new BGFLOAT[size_];
   Bconst_ = new BGFLOAT[size_];
   Cconst_ = new BGFLOAT[size_];
   Dconst_ = new BGFLOAT[size_];
   u_ = new BGFLOAT[size_];
   C3_ = new BGFLOAT[size_];
}

///  Prints out all parameters of the neurons to logging file.
///  Registered to OperationManager as Operation::printParameters
void AllIZHNeurons::printParameters() const
{
   AllIFNeurons::printParameters();

   LOG4CPLUS_DEBUG(fileLogger_, "\n\tVertices type: AllIZHNeurons"
                                   << endl
                                   << "\tInterval of A constant for excitatory neurons: ["
                                   << excAconst_[0] << ", " << excAconst_[1] << "]" << endl
                                   << "\tInterval of A constant for inhibitory neurons: ["
                                   << inhAconst_[0] << ", " << inhAconst_[1] << "]" << endl
                                   << "\tInterval of B constant for excitatory neurons: ["
                                   << excBconst_[0] << ", " << excBconst_[1] << "]" << endl
                                   << "\tInterval of B constant for inhibitory neurons: ["
                                   << inhBconst_[0] << ", " << inhBconst_[1] << "]" << endl
                                   << "\tInterval of C constant for excitatory neurons: ["
                                   << excCconst_[0] << ", " << excCconst_[1] << "]" << endl
                                   << "\tInterval of C constant for inhibitory neurons: ["
                                   << inhCconst_[0] << ", " << inhCconst_[1] << "]" << endl
                                   << "\tInterval of D constant for excitatory neurons: ["
                                   << excDconst_[0] << ", " << excDconst_[1] << "]" << endl
                                   << "\tInterval of D constant for inhibitory neurons: ["
                                   << inhDconst_[0] << ", " << inhDconst_[1] << "]" << endl
                                   << endl);
}

///  Creates all the Neurons and generates data for them.
///
///  @param  layout      Layout information of the neural network.
void AllIZHNeurons::createAllVertices(Layout *layout)
{
   /* set their specific types */
   for (int i = 0; i < Simulator::getInstance().getTotalVertices(); i++) {
      setNeuronDefaults(i);

      // set the neuron info for neurons
      createNeuron(i, layout);
   }
}

///  Creates a single Neuron and generates data for it.
///
///  @param  i Index of the neuron to create.
///  @param  layout       Layout information of the neural network.
void AllIZHNeurons::createNeuron(int i, Layout *layout)
{
   // set the neuron info for neurons
   AllIFNeurons::createNeuron(i, layout);

   // TODO: we may need another distribution mode besides flat distribution
   if (layout->vertexTypeMap_[i] == EXC) {
      // excitatory neuron
      Aconst_[i] = initRNG.inRange(excAconst_[0], excAconst_[1]);
      Bconst_[i] = initRNG.inRange(excBconst_[0], excBconst_[1]);
      Cconst_[i] = initRNG.inRange(excCconst_[0], excCconst_[1]);
      Dconst_[i] = initRNG.inRange(excDconst_[0], excDconst_[1]);
   } else {
      // inhibitory neuron
      Aconst_[i] = initRNG.inRange(inhAconst_[0], inhAconst_[1]);
      Bconst_[i] = initRNG.inRange(inhBconst_[0], inhBconst_[1]);
      Cconst_[i] = initRNG.inRange(inhCconst_[0], inhCconst_[1]);
      Dconst_[i] = initRNG.inRange(inhDconst_[0], inhDconst_[1]);
   }

   u_[i] = 0;

   LOG4CPLUS_DEBUG(fileLogger_, "\nCREATE NEURON[" << i << "] {" << endl
                                                   << "\tAconst = " << Aconst_[i] << endl
                                                   << "\tBconst = " << Bconst_[i] << endl
                                                   << "\tCconst = " << Cconst_[i] << endl
                                                   << "\tDconst = " << Dconst_[i] << endl
                                                   << "\tC3 = " << C3_[i] << endl
                                                   << "}" << endl);
}

///  Set the Neuron at the indexed location to default values.
///
///  @param  i    Index of the Neuron to refer.
void AllIZHNeurons::setNeuronDefaults(const int index)
{
   AllIFNeurons::setNeuronDefaults(index);

   // no refractory period
   Trefract_[index] = 0;

   Aconst_[index] = DEFAULT_a;
   Bconst_[index] = DEFAULT_b;
   Cconst_[index] = DEFAULT_c;
   Dconst_[index] = DEFAULT_d;
}

///  Initializes the Neuron constants at the indexed location.
///
///  @param  i    Index of the Neuron.
///  @param  deltaT          Inner simulation step duration
void AllIZHNeurons::initNeuronConstsFromParamValues(int i, const BGFLOAT deltaT)
{
   AllIFNeurons::initNeuronConstsFromParamValues(i, deltaT);

   BGFLOAT &C3 = this->C3_[i];
   C3 = deltaT * 1000;
}

///  Outputs state of the neuron chosen as a string.
///
///  @param  index index of the neuron (in neurons) to output info from.
///  @return the complete state of the neuron.
string AllIZHNeurons::toString(const int index) const
{
   stringstream ss;

   ss << AllIFNeurons::toString(index);

   ss << "Aconst: " << Aconst_[index] << " ";
   ss << "Bconst: " << Bconst_[index] << " ";
   ss << "Cconst: " << Cconst_[index] << " ";
   ss << "Dconst: " << Dconst_[index] << " ";
   ss << "u: " << u_[index] << " ";
   ss << "C3: " << C3_[index] << " ";
   return ss.str();
}

///  Sets the data for Neurons to input's data.
///
///  @param  input       istream to read from.
void AllIZHNeurons::deserialize(istream &input)
{
   for (int i = 0; i < Simulator::getInstance().getTotalVertices(); i++) {
      readNeuron(input, i);
   }
}

///  Sets the data for Neuron #index to input's data.
///
///  @param  input       istream to read from.
///  @param  index           index of the neuron (in neurons).
void AllIZHNeurons::readNeuron(istream &input, int index)
{
   AllIFNeurons::readNeuron(input, index);

   input >> Aconst_[index];
   input.ignore();
   input >> Bconst_[index];
   input.ignore();
   input >> Cconst_[index];
   input.ignore();
   input >> Dconst_[index];
   input.ignore();
   input >> u_[index];
   input.ignore();
   input >> C3_[index];
   input.ignore();
}

///  Writes out the data in Neurons.
///
///  @param  output      stream to write out to.
void AllIZHNeurons::serialize(ostream &output) const
{
   for (int i = 0; i < Simulator::getInstance().getTotalVertices(); i++) {
      writeNeuron(output, i);
   }
}

///  Writes out the data in the selected Neuron.
///
///  @param  output      stream to write out to.
///  @param  index       index of the neuron (in neurons).
void AllIZHNeurons::writeNeuron(ostream &output, int index) const
{
   AllIFNeurons::writeNeuron(output, index);

   output << Aconst_[index] << ends;
   output << Bconst_[index] << ends;
   output << Cconst_[index] << ends;
   output << Dconst_[index] << ends;
   output << u_[index] << ends;
   output << C3_[index] << ends;
}

#if !defined(USE_GPU)

///  Update internal state of the indexed Neuron (called by every simulation step).
///
///  @param  index       Index of the Neuron to update.
void AllIZHNeurons::advanceNeuron(const int index)
{
   BGFLOAT &Vm = this->Vm_[index];
   BGFLOAT &Vthresh = this->Vthresh_[index];
   BGFLOAT &summationPoint = this->summationMap_[index];
   BGFLOAT &I0 = this->I0_[index];
   BGFLOAT &Inoise = this->Inoise_[index];
   BGFLOAT &C1 = this->C1_[index];
   BGFLOAT &C2 = this->C2_[index];
   BGFLOAT &C3 = this->C3_[index];
   int &nStepsInRefr = this->numStepsInRefractoryPeriod_[index];

   BGFLOAT &a = Aconst_[index];
   BGFLOAT &b = Bconst_[index];
   BGFLOAT &u = this->u_[index];

   if (nStepsInRefr > 0) {
      // is neuron refractory?
      --nStepsInRefr;
   } else if (Vm >= Vthresh) {
      // should it fire?
      fire(index);
   } else {
      summationPoint += I0;   // add IO
      // add noise
      BGFLOAT noise = (*noiseRNG)();
      // Happens really often, causes drastic slow down
      // DEBUG_MID(cout << "ADVANCE NEURON[" << index << "] :: noise = " << noise << endl;)
      summationPoint += noise * Inoise;   // add noise

      BGFLOAT Vint = Vm * 1000;

      // Izhikevich model integration step
      BGFLOAT Vb = Vint + C3 * (0.04 * Vint * Vint + 5 * Vint + 140 - u);
      u = u + C3 * a * (b * Vint - u);

      Vm = Vb * 0.001 + C2 * summationPoint;   // add inputs
   }

   // Happens really often, causes drastic slow down
   //   DEBUG_MID(cout << index << " " << Vm << endl;)
   //   DEBUG_MID(cout << "NEURON[" << index << "] {" << endl
   //                  << "\tVm = " << Vm << endl
   //                  << "\ta = " << a << endl
   //                  << "\tb = " << b << endl
   //                  << "\tc = " << Cconst_[index] << endl
   //                  << "\td = " << Dconst_[index] << endl
   //                  << "\tu = " << u << endl
   //                  << "\tVthresh = " << Vthresh << endl
   //                  << "\tsummationPoint = " << summationPoint << endl
   //                  << "\tI0 = " << I0 << endl
   //                  << "\tInoise = " << Inoise << endl
   //                  << "\tC1 = " << C1 << endl
   //                  << "\tC2 = " << C2 << endl
   //                  << "\tC3 = " << C3 << endl
   //                  << "}" << endl;)

   // clear synaptic input for next time step
   summationPoint = 0;
}

///  Fire the selected Neuron and calculate the result.
///
///  @param  index       Index of the Neuron to update.
<<<<<<< HEAD
void AllIZHNeurons::fire(const int index) const
{
=======
void AllIZHNeurons::fire(const int index) {
>>>>>>> 0d4bed67
   const BGFLOAT deltaT = Simulator::getInstance().getDeltaT();
   AllSpikingNeurons::fire(index);

   // calculate the number of steps in the absolute refractory period
   BGFLOAT &Vm = this->Vm_[index];
   int &nStepsInRefr = this->numStepsInRefractoryPeriod_[index];
   BGFLOAT &Trefract = this->Trefract_[index];

   BGFLOAT &c = Cconst_[index];
   BGFLOAT &d = Dconst_[index];
   BGFLOAT &u = this->u_[index];

   nStepsInRefr = static_cast<int>(Trefract / deltaT + 0.5);

   // reset to 'Vreset'
   Vm = c * 0.001;
   u = u + d;
}

#endif<|MERGE_RESOLUTION|>--- conflicted
+++ resolved
@@ -302,12 +302,7 @@
 ///  Fire the selected Neuron and calculate the result.
 ///
 ///  @param  index       Index of the Neuron to update.
-<<<<<<< HEAD
-void AllIZHNeurons::fire(const int index) const
-{
-=======
 void AllIZHNeurons::fire(const int index) {
->>>>>>> 0d4bed67
    const BGFLOAT deltaT = Simulator::getInstance().getDeltaT();
    AllSpikingNeurons::fire(index);
 
