--- conflicted
+++ resolved
@@ -138,22 +138,11 @@
 
    ///  Allocate GPU memories to store all neurons' states,
    ///  and copy them from host to GPU memory.
-   //
-   ///  @param  allVerticesDevice   GPU address of the allNeurons struct on device memory.
-<<<<<<< HEAD
-   virtual void allocNeuronDeviceStruct() override;
+   virtual void allocVerticesDeviceStruct() override;
 
    ///  Delete GPU memories.
    //
-   virtual void deleteNeuronDeviceStruct() override;
-=======
-   virtual void allocVerticesDeviceStruct(void **allVerticesDevice) override;
-
-   ///  Delete GPU memories.
-   //
-   ///  @param  allVerticesDevice   GPU address of the allNeurons struct on device memory.
-   virtual void deleteVerticesDeviceStruct(void *allVerticesDevice) override;
->>>>>>> 5a73bb77
+   virtual void deleteVerticesDeviceStruct() override;
 
    ///  Copy spike history data stored in device memory to host.
    //
