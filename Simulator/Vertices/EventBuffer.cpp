--- conflicted
+++ resolved
@@ -13,20 +13,9 @@
 #include <cassert>
 #include <limits>
 
-<<<<<<< HEAD
-// EventBuffer::EventBuffer(int maxEvents) :
-//    dataSeries_(maxEvents + 1, numeric_limits<unsigned long>::max())
-// {
-//    clear();
-// }
 EventBuffer::EventBuffer(int maxEvents)
 {
-   dataSeries_.assign(maxEvents + 1, numeric_limits<unsigned long>::max());
-=======
-EventBuffer::EventBuffer(int maxEvents)
-{
-   eventTimeSteps_.assign(maxEvents, numeric_limits<unsigned long>::max());
->>>>>>> 7da9d2e0
+   dataSeries_.assign(maxEvents, numeric_limits<unsigned long>::max());
    clear();
    setDataType();   // set up data type for recording purpose
 }
@@ -44,7 +33,6 @@
 variantTypes EventBuffer::getElement(int index) const
 {
    return dataSeries_[(epochStart_ + index) % dataSeries_.size()];
-   // return dataSeries_[index];
 }
 
 
@@ -53,18 +41,7 @@
    return basicDataType_;
 }
 
-void EventBuffer::startNewEpoch()
-{
-   epochStart_ = queueEnd_;
-   numEventsInEpoch_ = 0;
-}
-
 int EventBuffer::getNumElements() const
-{
-   return getNumEventsInEpoch();
-}
-
-int EventBuffer::getNumEventsInEpoch() const
 {
    return numEventsInEpoch_;
 }
@@ -72,13 +49,8 @@
 void EventBuffer::resize(int maxEvents)
 {
    // Only an empty buffer can be resized
-<<<<<<< HEAD
    assert(dataSeries_.empty());
-   dataSeries_.resize(maxEvents + 1, 0);
-=======
-   assert(eventTimeSteps_.empty());
-   eventTimeSteps_.resize(maxEvents, 0);
->>>>>>> 7da9d2e0
+   dataSeries_.resize(maxEvents, 0);
    // If we resized, we should clear everything
    clear();
 }
@@ -96,24 +68,17 @@
    return dataSeries_[(epochStart_ + i) % dataSeries_.size()];
 }
 
-<<<<<<< HEAD
-=======
 void EventBuffer::startNewEpoch()
 {
    epochStart_ = queueEnd_;
    queueFront_ = queueEnd_;
    numEventsInEpoch_ = 0;
 }
->>>>>>> 7da9d2e0
 
 void EventBuffer::insertEvent(uint64_t timeStep)
 {
    // If the buffer is full, then this is an error condition
-<<<<<<< HEAD
-   assert(((queueEnd_ + 1) % dataSeries_.size()) != queueFront_);
-=======
-   assert((numEventsInEpoch_ < eventTimeSteps_.size()));
->>>>>>> 7da9d2e0
+   assert((numEventsInEpoch_ < dataSeries_.size()));
 
    // Insert time step and increment the queue end index, mod the buffer size
    dataSeries_[queueEnd_] = timeStep;
