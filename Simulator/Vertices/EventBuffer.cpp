/**
*  @file EventBuffer.cpp
*
* @ingroup Simulator/Vertices
 *
 * @brief Encapsulation of vertex event buffering
*
* @author Created by Prof. Michael Stiber on 11/23/21.
*/

#include "EventBuffer.h"
#include "Global.h"
#include <cassert>
#include <limits>

EventBuffer::EventBuffer(int maxEvents)
{
<<<<<<< HEAD
   eventTimeSteps_.assign(maxEvents, numeric_limits<unsigned long>::max());
=======
   dataSeries_.assign(maxEvents, numeric_limits<unsigned long>::max());
>>>>>>> d704de64
   clear();
   setDataType();   // set up data type for recording purpose
}


// set up a string representing the basic data type
void EventBuffer::setDataType()
{
   basicDataType_ = typeid(uint64_t).name();
}

/// @brief Get the value of the recordable variable at the specified index.
/// @param index The index of the recorded value to retrieve.
/// @return A variant representing the recorded value (uint64_t, double, or string).
variantTypes EventBuffer::getElement(int index) const
{
   return dataSeries_[(epochStart_ + index) % dataSeries_.size()];
}


const string &EventBuffer::getDataType() const
{
   return basicDataType_;
}

int EventBuffer::getNumElementsInEpoch() const
{
   return numElementsInEpoch_;
}

int EventBuffer::getNumElements() const
{
   return numElementsInEpoch_;
}

void EventBuffer::resize(int maxEvents)
{
   // Only an empty buffer can be resized
<<<<<<< HEAD
   assert(eventTimeSteps_.empty());
   eventTimeSteps_.resize(maxEvents, 0);
=======
   assert(dataSeries_.empty());
   dataSeries_.resize(maxEvents, 0);
>>>>>>> d704de64
   // If we resized, we should clear everything
   clear();
}

void EventBuffer::clear()
{
   bufferFront_ = 0;
   bufferEnd_ = 0;
   epochStart_ = 0;
   numElementsInEpoch_ = 0;
}

uint64_t EventBuffer::operator[](int i) const
{
   return dataSeries_[(epochStart_ + i) % dataSeries_.size()];
}

void EventBuffer::startNewEpoch()
{
<<<<<<< HEAD
   epochStart_ = queueEnd_;
   queueFront_ = queueEnd_;
   numEventsInEpoch_ = 0;
=======
   epochStart_ = bufferEnd_;
   bufferFront_ = bufferEnd_;
   numElementsInEpoch_ = 0;
>>>>>>> d704de64
}

void EventBuffer::insertEvent(uint64_t timeStep)
{
   // If the buffer is full, then this is an error condition
<<<<<<< HEAD
   assert((numEventsInEpoch_ < eventTimeSteps_.size()));
=======
   assert((numElementsInEpoch_ < dataSeries_.size()));
>>>>>>> d704de64

   // Insert time step and increment the queue end index, mod the buffer size
   dataSeries_[bufferEnd_] = timeStep;
   bufferEnd_ = (bufferEnd_ + 1) % dataSeries_.size();
   numElementsInEpoch_ += 1;
}

uint64_t EventBuffer::getPastEvent(int offset) const
{
   // Quick checks: offset must be in past, and not larger than the buffer size
   assert(((offset < 0)) && (offset > -(dataSeries_.size() - 1)));

   // The  event is at bufferEnd_ + offset (taking into account the
   // buffer size, and the fact that offset is negative).
   int index = bufferEnd_ + offset;
   if (index < 0)
      index += dataSeries_.size();

   // Need to check that we're not asking for an item so long ago that it is
   // not in the buffer. Note that there are three possibilities:
   // 1. if bufferEnd_ > bufferFront_, then valid entries are within the range
   //    [bufferFront_, bufferEnd_)
   // 2. if bufferEnd_ < bufferFront_, then the buffer wraps around the end of
   //    vector and valid entries are within the range [0, bufferEnd_) or the
   //    range [bufferFront_, size()).
   // 3. if buffer is empty (bufferFront_ == bufferEnd_), then there are no events
   //
   // Note that this means that index at this point must always be less than
   // bufferEnd_ AND >= queueFront.
   if ((index < bufferEnd_) && (index >= bufferFront_))
      return dataSeries_[index];
   else
      return numeric_limits<unsigned long>::max();
}<|MERGE_RESOLUTION|>--- conflicted
+++ resolved
@@ -15,11 +15,7 @@
 
 EventBuffer::EventBuffer(int maxEvents)
 {
-<<<<<<< HEAD
-   eventTimeSteps_.assign(maxEvents, numeric_limits<unsigned long>::max());
-=======
    dataSeries_.assign(maxEvents, numeric_limits<unsigned long>::max());
->>>>>>> d704de64
    clear();
    setDataType();   // set up data type for recording purpose
 }
@@ -58,13 +54,8 @@
 void EventBuffer::resize(int maxEvents)
 {
    // Only an empty buffer can be resized
-<<<<<<< HEAD
-   assert(eventTimeSteps_.empty());
-   eventTimeSteps_.resize(maxEvents, 0);
-=======
    assert(dataSeries_.empty());
    dataSeries_.resize(maxEvents, 0);
->>>>>>> d704de64
    // If we resized, we should clear everything
    clear();
 }
@@ -84,25 +75,15 @@
 
 void EventBuffer::startNewEpoch()
 {
-<<<<<<< HEAD
-   epochStart_ = queueEnd_;
-   queueFront_ = queueEnd_;
-   numEventsInEpoch_ = 0;
-=======
    epochStart_ = bufferEnd_;
    bufferFront_ = bufferEnd_;
    numElementsInEpoch_ = 0;
->>>>>>> d704de64
 }
 
 void EventBuffer::insertEvent(uint64_t timeStep)
 {
    // If the buffer is full, then this is an error condition
-<<<<<<< HEAD
-   assert((numEventsInEpoch_ < eventTimeSteps_.size()));
-=======
    assert((numElementsInEpoch_ < dataSeries_.size()));
->>>>>>> d704de64
 
    // Insert time step and increment the queue end index, mod the buffer size
    dataSeries_[bufferEnd_] = timeStep;
