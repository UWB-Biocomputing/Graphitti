/**
 * @file All911Vertices.cpp
 * 
 * @ingroup Simulator/Vertices/NG911
 *
 * @brief A container of all 911 vertex data
 */

#include "All911Vertices.h"
#include "All911Edges.h"
#include "GraphManager.h"
#include "Layout911.h"
#include "ParameterManager.h"

// Allocate memory for all class properties
void All911Vertices::setupVertices()
{
   AllVertices::setupVertices();

   // Resize and fill vectors with 0
   numAgents_.assign(size_, 0);
   numTrunks_.assign(size_, 0);
   vertexQueues_.resize(size_);
   servingCall_.resize(size_);
   answerTime_.resize(size_);
   agentCountdown_.resize(size_);

   // Resize and fill data structures for recording
   droppedCalls_.assign(size_, 0);
   receivedCalls_.assign(size_, 0);
   beginTimeHistory_.resize(size_);
   answerTimeHistory_.resize(size_);
   endTimeHistory_.resize(size_);
   wasAbandonedHistory_.resize(size_);

   // Register call properties with InputManager
   inputManager_.registerProperty("vertex_id", &Call::vertexId);
   inputManager_.registerProperty("time", &Call::time);
   inputManager_.registerProperty("duration", &Call::duration);
   inputManager_.registerProperty("x", &Call::x);
   inputManager_.registerProperty("y", &Call::y);
   inputManager_.registerProperty("patience", &Call::patience);
   inputManager_.registerProperty("type", &Call::type);
}

// Generate callNum_ and dispNum_ for all caller and psap nodes
void All911Vertices::createAllVertices(Layout &layout)
{
   // Loop over all vertices and set the number of agents and trunks, and
   // determine the size of the waiting queue.
   // We get the information needed from the GraphManager.
   GraphManager::VertexIterator vi, vi_end;
   GraphManager &gm = GraphManager::getInstance();
   for (boost::tie(vi, vi_end) = gm.vertices(); vi != vi_end; ++vi) {
      assert(*vi < size_);

      if (gm[*vi].type == "CALR") {
         // TODO: Hardcoded queue size for now (10/0.0001)
         vertexQueues_[*vi].resize(100000);
      } else {
         numAgents_[*vi] = gm[*vi].agents;
         numTrunks_[*vi] = gm[*vi].trunks;

         // The waiting queue is of size # Trunks - # Agents
         int queueSize = gm[*vi].trunks - gm[*vi].agents;
         vertexQueues_[*vi].resize(queueSize);

         // Initialize the data structures for agent availability
         servingCall_[*vi].resize(gm[*vi].agents);
         answerTime_[*vi].resize(gm[*vi].agents);
         agentCountdown_[*vi].assign(gm[*vi].agents, 0);
      }
   }

   // Read Input Events using the InputManager
   inputManager_.readInputs();
}

void All911Vertices::loadParameters()
{
   ParameterManager::getInstance().getBGFloatByXpath("//RedialP/text()", redialP_);
}


void All911Vertices::printParameters() const
{
}


string All911Vertices::toString(const int index) const
{
   return nullptr;   // Change this
}


void All911Vertices::loadEpochInputs(uint64_t currentStep, uint64_t endStep)
{
   Simulator &simulator = Simulator::getInstance();
   Layout &layout = simulator.getModel().getLayout();

   // Load all the calls into the Caller Regions queue by getting the input events
   // from the InputManager.
   for (int idx = 0; idx < simulator.getTotalVertices(); ++idx) {
      if (layout.vertexTypeMap_[idx] == CALR) {
         // If this is a Caller Region get all calls scheduled for the current epoch,
         // loading them into the aproppriate index of the vertexQueues_ vector
         inputManager_.getEvents(idx, currentStep, endStep, vertexQueues_[idx]);
      }
   }
}

#if !defined(USE_GPU)

///  Update internal state of the indexed vertex (called by every simulation step).
///  Notify outgoing edges if vertex has fired.
///
///  @param  edges         The edge list to search from.
///  @param  edgeIndexMap  Reference to the EdgeIndexMap.
void All911Vertices::advanceVertices(AllEdges &edges, const EdgeIndexMap &edgeIndexMap)
{
   Simulator &simulator = Simulator::getInstance();
   Layout &layout = simulator.getModel().getLayout();
   uint64_t endEpochStep
      = g_simulationStep
        + static_cast<uint64_t>(simulator.getEpochDuration() / simulator.getDeltaT());

   All911Edges &edges911 = dynamic_cast<All911Edges &>(edges);

   // Advance vertices
   for (int vertex = 0; vertex < simulator.getTotalVertices(); ++vertex) {
      if (layout.vertexTypeMap_[vertex] == CALR) {
         // There is only one outgoing edge from CALR to a PSAP
         BGSIZE start = edgeIndexMap.outgoingEdgeBegin_[vertex];
         BGSIZE edgeIdx = edgeIndexMap.outgoingEdgeIndexMap_[start];

         // Check for dropped calls, indicated by the edge not being available
         if (!edges911.isAvailable_[edgeIdx]) {
            // If the call is still there, it means that there was no space in the PSAP's waiting
            // queue. Therefore, this is a dropped call.
            // If readialing, we assume that it happens immediately and the caller tries until
            // getting through.
            if (!edges911.isRedial_[edgeIdx] && initRNG.randDblExc() >= redialP_) {
               // We only make the edge available if no readialing occurs.
               edges911.isAvailable_[edgeIdx] = true;
               LOG4CPLUS_DEBUG(vertexLogger_,
                               "Did not redial at time: " << edges911.call_[edgeIdx].time);
            } else {
               // Keep the edge unavailable but mark it as a redial
               edges911.isRedial_[edgeIdx] = true;
            }
         }

         // peek at the next call in the queue
         optional<Call> nextCall = vertexQueues_[vertex].peek();
         if (edges911.isAvailable_[edgeIdx] && nextCall && nextCall->time <= g_simulationStep) {
            // Calls that start at the same time are process in the order they appear.
            // The call starts at the current time step so we need to pop it and process it
            vertexQueues_[vertex].get();   // pop from the queue

            // Place new call in the edge going to the PSAP
            assert(edges911.isAvailable_[edgeIdx]);
            edges911.call_[edgeIdx] = nextCall.value();
            edges911.isAvailable_[edgeIdx] = false;
            LOG4CPLUS_DEBUG(vertexLogger_, "Calling PSAP at time: " << nextCall->time);
         }
      } else if (layout.vertexTypeMap_[vertex] == PSAP) {
         // Loop over all agents and free the ones finishing serving calls
         vector<int> availableAgents;
         for (size_t agent = 0; agent < agentCountdown_[vertex].size(); ++agent) {
            if (agentCountdown_[vertex][agent] == 0) {
               // Agent is available to take calls. This check is needed because
               // calls could have duration of zero, meaning they hang up as soon as
               // the call is answered
               availableAgents.push_back(agent);
            } else if (--agentCountdown_[vertex][agent] == 0) {
               // Agent becomes free to take calls
               // TODO: What about wrap-up time?
               //Store call metrics
               wasAbandonedHistory_[vertex].push_back(false);
               beginTimeHistory_[vertex].push_back(servingCall_[vertex][agent].time);
               answerTimeHistory_[vertex].push_back(answerTime_[vertex][agent]);
               endTimeHistory_[vertex].push_back(g_simulationStep);
               LOG4CPLUS_DEBUG(vertexLogger_,
                               "Finishing call, begin time: "
                                  << servingCall_[vertex][agent].time
                                  << ", end time: " << g_simulationStep << ", waited: "
                                  << answerTime_[vertex][agent] - servingCall_[vertex][agent].time);

               // TODO: Dispatch the Responder closest to the emergency location.
               // This assumes that the caller doesn't stay in the line until the responder
               // arrives on scene. This not true in all instances.

               availableAgents.push_back(agent);
            }
         }

         // Assign calls to agents until either no agents are available or
         // there are no more calls in the waiting queue
         size_t agentId = 0;
         while (agentId < availableAgents.size() && !vertexQueues_[vertex].isEmpty()) {
            // TODO: calls with duration of zero are being added but because countdown will be zero
            //       they don't show up in the logs
            optional<Call> call = vertexQueues_[vertex].get();
            assert(call);

            if (call->patience < (g_simulationStep - call->time)) {
               // If the patience time is less than the waiting time, the call is abandoned
               wasAbandonedHistory_[vertex].push_back(true);
               beginTimeHistory_[vertex].push_back(call->time);
               // Answer time and end time get zero as sentinel for non-valid values
               answerTimeHistory_[vertex].push_back(0);
               endTimeHistory_[vertex].push_back(0);
               LOG4CPLUS_DEBUG(vertexLogger_,
                               "Call was abandoned, Patience: " << call->patience << " Ring Time: "
                                                                << g_simulationStep - call->time);
            } else {
               // The available agent starts serving the call
               int agent = availableAgents[agentId];
               servingCall_[vertex][agent] = call.value();
               answerTime_[vertex][agent] = g_simulationStep;
               agentCountdown_[vertex][agent] = call.value().duration;
               LOG4CPLUS_DEBUG(vertexLogger_, "Serving Call starting at time: "
                                                 << call->time
                                                 << ", sim-step: " << g_simulationStep);
               // Next agent
               ++agentId;
            }
         }
      }
   }
}

<<<<<<< HEAD
///  Update internal state of the indexed Neuron (called by every simulation step).
///
///  @param  index       Index of the Neuron to update.
void All911Vertices::advanceVertex(const int index)
{
   // BGFLOAT &Vm = this->Vm_[index];
   // BGFLOAT &Vthresh = this->Vthresh_[index];
   // BGFLOAT &summationPoint = this->summationPoints_[index];
   // BGFLOAT &I0 = this->I0_[index];
   // BGFLOAT &Inoise = this->Inoise_[index];
   // BGFLOAT &C1 = this->C1_[index];
   // BGFLOAT &C2 = this->C2_[index];
   // int &nStepsInRefr = this->numStepsInRefractoryPeriod_[index];

   // if (nStepsInRefr > 0) {
   //     // is neuron refractory?
   //     --nStepsInRefr;
   // } else if (Vm >= Vthresh) {
   //     // should it fire?
   //     fire(index);
   // } else {
   //     summationPoint += I0; // add IO
   //     // add noise
   //     BGFLOAT noise = (*rgNormrnd)();
   //     //LOG4CPLUS_DEBUG(vertexLogger_, "ADVANCE NEURON[" << index << "] :: Noise = " << noise);
   //     summationPoint += noise * Inoise; // add noise
   //     Vm = C1 * Vm + C2 * summationPoint; // decay Vm and add inputs
   // }
   // // clear synaptic input for next time step
   // summationPoint = 0;
}

=======
>>>>>>> 86361b1f
#endif<|MERGE_RESOLUTION|>--- conflicted
+++ resolved
@@ -229,40 +229,4 @@
       }
    }
 }
-
-<<<<<<< HEAD
-///  Update internal state of the indexed Neuron (called by every simulation step).
-///
-///  @param  index       Index of the Neuron to update.
-void All911Vertices::advanceVertex(const int index)
-{
-   // BGFLOAT &Vm = this->Vm_[index];
-   // BGFLOAT &Vthresh = this->Vthresh_[index];
-   // BGFLOAT &summationPoint = this->summationPoints_[index];
-   // BGFLOAT &I0 = this->I0_[index];
-   // BGFLOAT &Inoise = this->Inoise_[index];
-   // BGFLOAT &C1 = this->C1_[index];
-   // BGFLOAT &C2 = this->C2_[index];
-   // int &nStepsInRefr = this->numStepsInRefractoryPeriod_[index];
-
-   // if (nStepsInRefr > 0) {
-   //     // is neuron refractory?
-   //     --nStepsInRefr;
-   // } else if (Vm >= Vthresh) {
-   //     // should it fire?
-   //     fire(index);
-   // } else {
-   //     summationPoint += I0; // add IO
-   //     // add noise
-   //     BGFLOAT noise = (*rgNormrnd)();
-   //     //LOG4CPLUS_DEBUG(vertexLogger_, "ADVANCE NEURON[" << index << "] :: Noise = " << noise);
-   //     summationPoint += noise * Inoise; // add noise
-   //     Vm = C1 * Vm + C2 * summationPoint; // decay Vm and add inputs
-   // }
-   // // clear synaptic input for next time step
-   // summationPoint = 0;
-}
-
-=======
->>>>>>> 86361b1f
 #endif