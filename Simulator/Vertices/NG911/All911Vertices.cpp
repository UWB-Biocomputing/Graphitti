/**
 * @file All911Vertices.cpp
 * 
 * @ingroup Simulator/Vertices/NG911
 *
 * @brief Specialization of the AllVertices class for the NG911 network
 */

#include "All911Vertices.h"
#include "All911Edges.h"
#include "Connections911.h"
#include "GraphManager.h"
#include "Layout911.h"
#include "ParameterManager.h"
#include <cmath>

// Allocate memory for all class properties
void All911Vertices::setupVertices()
{
   AllVertices::setupVertices();

   // Resize and fill vectors with 0
   numServers_.assign(size_, 0);
   busyServers_.assign(size_, 0);
   numTrunks_.assign(size_, 0);
   vertexQueues_.resize(size_);
   servingCall_.resize(size_);
   answerTime_.resize(size_);
   serverCountdown_.resize(size_);

   // Resize and fill data structures for recording
   droppedCalls_.assign(size_, 0);
   receivedCalls_.assign(size_, 0);
   beginTimeHistory_.resize(size_);
   answerTimeHistory_.resize(size_);
   endTimeHistory_.resize(size_);
   wasAbandonedHistory_.resize(size_);
   queueLengthHistory_.resize(size_);
   utilizationHistory_.resize(size_);

   // Register call properties with InputManager
   inputManager_.registerProperty("vertex_id", &Call::vertexId);
   inputManager_.registerProperty("time", &Call::time);
   inputManager_.registerProperty("duration", &Call::duration);
   inputManager_.registerProperty("x", &Call::x);
   inputManager_.registerProperty("y", &Call::y);
   inputManager_.registerProperty("patience", &Call::patience);
   inputManager_.registerProperty("on_site_time", &Call::onSiteTime);
   inputManager_.registerProperty("type", &Call::type);
}


// Creates all the Vertices and assigns initial data for them.
void All911Vertices::createAllVertices(Layout &layout)
{
<<<<<<< HEAD
   // Calcualte the total number of time-steps for the data structures that
   // will record per-step histories
   Simulator &simulator = Simulator::getInstance();
   uint64_t stepsPerEpoch = simulator.getEpochDuration() / simulator.getDeltaT();
   uint64_t totalTimeSteps = stepsPerEpoch * simulator.getNumEpochs();
=======
   BGFLOAT epochDuration = Simulator::getInstance().getEpochDuration();
   BGFLOAT deltaT = Simulator::getInstance().getDeltaT();
   // Set the maximum queue size to be the number of time-steps per epoch
   uint64_t maxQueueSize = static_cast<uint64_t>(epochDuration / deltaT) + 1;
>>>>>>> 66c9858e

   // Loop over all vertices and set the number of servers and trunks, and
   // determine the size of the waiting queue.
   // We get the information needed from the GraphManager.
   GraphManager::VertexIterator vi, vi_end;
   GraphManager &gm = GraphManager::getInstance();
   for (boost::tie(vi, vi_end) = gm.vertices(); vi != vi_end; ++vi) {
      assert(*vi < size_);

      if (gm[*vi].type == "CALR") {
         vertexQueues_[*vi].resize(maxQueueSize);
      } else {
         numServers_[*vi] = gm[*vi].servers;
         numTrunks_[*vi] = gm[*vi].trunks;
         // We should not have more servers than trunks
         assert(numServers_[*vi] <= numTrunks_[*vi]);

         // The waiting queue is of size # trunks. We keep track of the # of busy servers
         // to know when there are no more trunks available.
         vertexQueues_[*vi].resize(numTrunks_[*vi]);

         // Initialize the data structures for agent availability
         servingCall_[*vi].resize(gm[*vi].servers);
         answerTime_[*vi].resize(gm[*vi].servers);
         serverCountdown_[*vi].assign(gm[*vi].servers, 0);

         // Initialize the data structures for system metrics
         queueLengthHistory_[*vi].assign(totalTimeSteps, 0);
         utilizationHistory_[*vi].assign(totalTimeSteps, 0);
      }
   }

   // Read Input Events using the InputManager
   inputManager_.readInputs();
}


// Load member variables from configuration file.
void All911Vertices::loadParameters()
{
   ParameterManager::getInstance().getBGFloatByXpath("//RedialP/text()", redialP_);
   ParameterManager::getInstance().getBGFloatByXpath("//AvgDrivingSpeed/text()", avgDrivingSpeed_);
}


// Prints out all parameters of the vertices to logging file.
void All911Vertices::printParameters() const
{
}


string All911Vertices::toString(int index) const
{
   return nullptr;   // Change this
}


// Loads all inputs scheduled to occur in the upcoming epoch.
void All911Vertices::loadEpochInputs(uint64_t currentStep, uint64_t endStep)
{
   Simulator &simulator = Simulator::getInstance();
   Layout &layout = simulator.getModel().getLayout();

   // Load all the calls into the Caller Regions queue by getting the input events
   // from the InputManager.
   for (int idx = 0; idx < simulator.getTotalVertices(); ++idx) {
      if (layout.vertexTypeMap_[idx] == CALR) {
         // If this is a Caller Region get all calls scheduled for the current epoch,
         // loading them into the aproppriate index of the vertexQueues_ vector
         inputManager_.getEvents(idx, currentStep, endStep, vertexQueues_[idx]);
      }
   }
}

#if !defined(USE_GPU)


// Update internal state of the indexed vertex (called by every simulation step).
void All911Vertices::advanceVertices(AllEdges &edges, const EdgeIndexMap &edgeIndexMap)
{
   Simulator &simulator = Simulator::getInstance();
   Layout &layout = simulator.getModel().getLayout();
   uint64_t endEpochStep
      = g_simulationStep
        + static_cast<uint64_t>(simulator.getEpochDuration() / simulator.getDeltaT());

   All911Edges &edges911 = dynamic_cast<All911Edges &>(edges);

   // Advance vertices
   for (int vertex = 0; vertex < simulator.getTotalVertices(); ++vertex) {
      if (layout.vertexTypeMap_[vertex] == CALR) {
         advanceCALR(vertex, edges911, edgeIndexMap);
      } else if (layout.vertexTypeMap_[vertex] == PSAP) {
         advancePSAP(vertex, edges911, edgeIndexMap);
      } else if (layout.vertexTypeMap_[vertex] == EMS || layout.vertexTypeMap_[vertex] == FIRE
                 || layout.vertexTypeMap_[vertex] == LAW) {
         advanceRESP(vertex, edges911, edgeIndexMap);
      }
   }
}


// Advance a CALR vertex. Send calls to the appropriate PSAP
void All911Vertices::advanceCALR(BGSIZE vertexIdx, All911Edges &edges911,
                                 const EdgeIndexMap &edgeIndexMap)
{
   // There is only one outgoing edge from CALR to a PSAP
   BGSIZE start = edgeIndexMap.outgoingEdgeBegin_[vertexIdx];
   BGSIZE edgeIdx = edgeIndexMap.outgoingEdgeIndexMap_[start];

   // Check for dropped calls, indicated by the edge not being available
   if (!edges911.isAvailable_[edgeIdx]) {
      // If the call is still there, it means that there was no space in the PSAP's waiting
      // queue. Therefore, this is a dropped call.
      // If readialing, we assume that it happens immediately and the caller tries until
      // getting through.
      if (!edges911.isRedial_[edgeIdx] && initRNG.randDblExc() >= redialP_) {
         // We only make the edge available if no readialing occurs.
         edges911.isAvailable_[edgeIdx] = true;
         LOG4CPLUS_DEBUG(vertexLogger_, "Did not redial at time: " << edges911.call_[edgeIdx].time);
      } else {
         // Keep the edge unavailable but mark it as a redial
         edges911.isRedial_[edgeIdx] = true;
      }
   }

   // peek at the next call in the queue
   optional<Call> nextCall = vertexQueues_[vertexIdx].peek();
   if (edges911.isAvailable_[edgeIdx] && nextCall && nextCall->time <= g_simulationStep) {
      // Calls that start at the same time are process in the order they appear.
      // The call starts at the current time step so we need to pop it and process it
      vertexQueues_[vertexIdx].get();   // pop from the queue

      // Place new call in the edge going to the PSAP
      assert(edges911.isAvailable_[edgeIdx]);
      edges911.call_[edgeIdx] = nextCall.value();
      edges911.isAvailable_[edgeIdx] = false;
      LOG4CPLUS_DEBUG(vertexLogger_, "Calling PSAP at time: " << nextCall->time);
   }
}


// Advance a PSAP vertex. Controls the redirection and handling of calls.
void All911Vertices::advancePSAP(BGSIZE vertexIdx, All911Edges &edges911,
                                 const EdgeIndexMap &edgeIndexMap)
{
   // Loop over all servers and free the ones finishing serving calls
   vector<int> availableServers;
   for (size_t server = 0; server < serverCountdown_[vertexIdx].size(); ++server) {
      if (serverCountdown_[vertexIdx][server] == 0) {
         // Server is available to take calls. This check is needed because calls
         // could have duration of zero or server has not been assigned a call yet
         availableServers.push_back(server);
      } else if (--serverCountdown_[vertexIdx][server] == 0) {
         // Server becomes free to take calls
         // TODO: What about wrap-up time?
         Call &endingCall = servingCall_[vertexIdx][server];

         //Store call metrics
         wasAbandonedHistory_[vertexIdx].push_back(false);
         beginTimeHistory_[vertexIdx].push_back(endingCall.time);
         answerTimeHistory_[vertexIdx].push_back(answerTime_[vertexIdx][server]);
         endTimeHistory_[vertexIdx].push_back(g_simulationStep);
         LOG4CPLUS_DEBUG(vertexLogger_,
                         "Finishing call, begin time: "
                            << endingCall.time << ", end time: " << g_simulationStep
                            << ", waited: " << answerTime_[vertexIdx][server] - endingCall.time);

         // Dispatch the Responder closest to the emergency location.
         Connections911 &conn911
            = dynamic_cast<Connections911 &>(Simulator::getInstance().getModel().getConnections());
         BGSIZE respEdge = conn911.getEdgeToClosestResponder(endingCall, vertexIdx);
         BGSIZE responder = edges911.destVertexIndex_[respEdge];
         LOG4CPLUS_DEBUG(vertexLogger_, "Dispatching Responder: " << responder);

         // Place the call in the edge going to the responder
         // Call becomes a dispatch order at this time
         endingCall.time = g_simulationStep;
         edges911.call_[respEdge] = endingCall;
         edges911.isAvailable_[respEdge] = false;

         // This assumes that the caller doesn't stay in the line until the responder
         // arrives on scene. This not true in all instances.
         availableServers.push_back(server);
      }
   }

   // Assign calls to servers until either no servers are available or
   // there are no more calls in the waiting queue
   size_t serverId = 0;
   while (serverId < availableServers.size() && !vertexQueues_[vertexIdx].isEmpty()) {
      // TODO: calls with duration of zero are being added but because countdown will be zero
      //       they don't show up in the logs
      optional<Call> call = vertexQueues_[vertexIdx].get();
      assert(call);

      if (call->patience < (g_simulationStep - call->time)) {
         // If the patience time is less than the waiting time, the call is abandoned
         wasAbandonedHistory_[vertexIdx].push_back(true);
         beginTimeHistory_[vertexIdx].push_back(call->time);
         // Answer time and end time get zero as sentinel for non-valid values
         answerTimeHistory_[vertexIdx].push_back(0);
         endTimeHistory_[vertexIdx].push_back(0);
         LOG4CPLUS_DEBUG(vertexLogger_, "Call was abandoned, Patience: "
                                           << call->patience
                                           << " Ring Time: " << g_simulationStep - call->time);
      } else {
         // The available server starts serving the call
         int availServer = availableServers[serverId];
         servingCall_[vertexIdx][availServer] = call.value();
         answerTime_[vertexIdx][availServer] = g_simulationStep;
         serverCountdown_[vertexIdx][availServer] = call.value().duration;
         LOG4CPLUS_DEBUG(vertexLogger_, "Serving Call starting at time: "
                                           << call->time << ", sim-step: " << g_simulationStep);
         // Next server
         ++serverId;
      }
   }

   // Update number of busy servers. This is used to check if there is space in the queue
   busyServers_[vertexIdx] = numServers_[vertexIdx] - availableServers.size();

   // Update queueLength and utilization histories
   queueLengthHistory_[vertexIdx][g_simulationStep] = vertexQueues_[vertexIdx].size();
   utilizationHistory_[vertexIdx][g_simulationStep]
      = static_cast<double>(busyServers_[vertexIdx]) / numServers_[vertexIdx];
}


// Advance a RESP vertex. Receives call from PSAP and responds to the emergency events
void All911Vertices::advanceRESP(BGSIZE vertexIdx, All911Edges &edges911,
                                 const EdgeIndexMap &edgeIndexMap)
{
   Layout &layout = Simulator::getInstance().getModel().getLayout();

   // Free the units finishing up with emergency responses
   vector<int> availableUnits;
   for (size_t unit = 0; unit < serverCountdown_[vertexIdx].size(); ++unit) {
      if (serverCountdown_[vertexIdx][unit] == 0) {
         // Unit is available
         availableUnits.push_back(unit);
      } else if (--serverCountdown_[vertexIdx][unit] == 0) {
         // Unit becomes available to responde to new incidents
         Call &endingIncident = servingCall_[vertexIdx][unit];

         //Store incident response metrics
         wasAbandonedHistory_[vertexIdx].push_back(false);
         beginTimeHistory_[vertexIdx].push_back(endingIncident.time);
         answerTimeHistory_[vertexIdx].push_back(answerTime_[vertexIdx][unit]);
         endTimeHistory_[vertexIdx].push_back(g_simulationStep);
         LOG4CPLUS_DEBUG(vertexLogger_,
                         "Finishing response, begin time: "
                            << endingIncident.time << ", end time: " << g_simulationStep
                            << ", waited: " << answerTime_[vertexIdx][unit] - endingIncident.time);

         // Unit is added to available units
         availableUnits.push_back(unit);
      }
   }


   // Assign reponse dispatches until no units are available or there are no more
   // incidents in the waiting queue
   for (size_t unit = 0; unit < availableUnits.size() && !vertexQueues_[vertexIdx].isEmpty();
        ++unit) {
      optional<Call> incident = vertexQueues_[vertexIdx].get();
      assert(incident);   // Safety check for valid incidents

      // The available unit starts serving the call
      int availUnit = availableUnits[unit];
      servingCall_[vertexIdx][availUnit] = incident.value();
      answerTime_[vertexIdx][availUnit] = g_simulationStep;

      // We need to calculate the distance in miles but the x and y coordinates
      // represent, respectively, degrees of longitude and latitude.
      // One degree of latitude is aproximately 69 miles regardles of the location. However,
      // a degree of longitude varies, being 69.172 miles at the equator and gradually shrinking
      // to zero at the poles.
      // One degree of longitude can be converted to miles using the following formula:
      //    1 degree of longitude = cos(latitude) * 69.172
      double lngDegreeLength = cos(layout.yloc_[vertexIdx] * (pi / 180)) * 69.172;
      double latDegreeLength = 69.0;
      double deltaLng = incident->x - layout.xloc_[vertexIdx];
      double deltaLat = incident->y - layout.yloc_[vertexIdx];
      double dist2incident
         = sqrt(pow(deltaLng * lngDegreeLength, 2) + pow(deltaLat * latDegreeLength, 2));

      // Calculate the driving time to the incident in seconds
      double driveTime = (dist2incident / avgDrivingSpeed_) * 3600;
      serverCountdown_[vertexIdx][availUnit] = driveTime + incident->onSiteTime;

      serverCountdown_[vertexIdx][availUnit] = incident.value().duration;
      LOG4CPLUS_DEBUG(vertexLogger_, "Response, driving time: " << driveTime << ", On-site time: "
                                                                << incident->onSiteTime);
   }

   // Update number of busy servers. This is used to check if there is space in the queue
   busyServers_[vertexIdx] = numServers_[vertexIdx] - availableUnits.size();
}
#endif<|MERGE_RESOLUTION|>--- conflicted
+++ resolved
@@ -53,18 +53,13 @@
 // Creates all the Vertices and assigns initial data for them.
 void All911Vertices::createAllVertices(Layout &layout)
 {
-<<<<<<< HEAD
    // Calcualte the total number of time-steps for the data structures that
    // will record per-step histories
    Simulator &simulator = Simulator::getInstance();
    uint64_t stepsPerEpoch = simulator.getEpochDuration() / simulator.getDeltaT();
    uint64_t totalTimeSteps = stepsPerEpoch * simulator.getNumEpochs();
-=======
-   BGFLOAT epochDuration = Simulator::getInstance().getEpochDuration();
-   BGFLOAT deltaT = Simulator::getInstance().getDeltaT();
-   // Set the maximum queue size to be the number of time-steps per epoch
-   uint64_t maxQueueSize = static_cast<uint64_t>(epochDuration / deltaT) + 1;
->>>>>>> 66c9858e
+   BGFLOAT epochDuration = simulator.getEpochDuration();
+   BGFLOAT deltaT = simulator.getDeltaT();
 
    // Loop over all vertices and set the number of servers and trunks, and
    // determine the size of the waiting queue.
@@ -75,7 +70,7 @@
       assert(*vi < size_);
 
       if (gm[*vi].type == "CALR") {
-         vertexQueues_[*vi].resize(maxQueueSize);
+         vertexQueues_[*vi].resize(stepsPerEpoch);
       } else {
          numServers_[*vi] = gm[*vi].servers;
          numTrunks_[*vi] = gm[*vi].trunks;
