--- conflicted
+++ resolved
@@ -16,6 +16,11 @@
 void All911Vertices::setupVertices()
 {
    AllVertices::setupVertices();
+
+   callNum_.resize(size_);
+   dispNum_.resize(size_);
+   respNum_.resize(size_);
+
    // Populate arrays with 0
    callNum_.assign(size_, 0);
    dispNum_.assign(size_, 0);
@@ -156,7 +161,7 @@
 void All911Vertices::loadEpochInputs(uint64_t curStep, uint64_t endStep)
 {
    Simulator &simulator = Simulator::getInstance();
-   Layout &layout = *(simulator.getModel()->getLayout());
+   Layout &layout = simulator.getModel().getLayout();
 
    // Load all the calls into the Caller Regions queue by getting the input events
    // from the InputManager.
@@ -177,9 +182,8 @@
 ///  @param  edgeIndexMap  Reference to the EdgeIndexMap.
 void All911Vertices::advanceVertices(AllEdges &edges, const EdgeIndexMap &edgeIndexMap)
 {
-<<<<<<< HEAD
    Simulator &simulator = Simulator::getInstance();
-   Layout &layout = *(simulator.getModel()->getLayout());
+   Layout &layout = simulator.getModel().getLayout();
    uint64_t endEpochStep
       = g_simulationStep
         + static_cast<uint64_t>(simulator.getEpochDuration() / simulator.getDeltaT());
@@ -190,8 +194,8 @@
    for (int vertex = 0; vertex < simulator.getTotalVertices(); ++vertex) {
       if (layout.vertexTypeMap_[vertex] == CALR) {
          // There is only one outgoing edge from CALR to a PSAP
-         BGSIZE start = edgeIndexMap->outgoingEdgeBegin_[vertex];
-         BGSIZE edgeIdx = edgeIndexMap->outgoingEdgeIndexMap_[start];
+         BGSIZE start = edgeIndexMap.outgoingEdgeBegin_[vertex];
+         BGSIZE edgeIdx = edgeIndexMap.outgoingEdgeIndexMap_[start];
 
          // Check for dropped calls, indicated by the edge not being available
          if (!edges911.isAvailable_[edgeIdx]) {
@@ -267,43 +271,6 @@
 
       }
    }
-=======
-   //    // casting all911Edges for this method to use & modify
-   //    All911Edges &allEdges = dynamic_cast<All911Edges &>(edges);
-   //    // For each vertex in the network
-   //    for (int idx = Simulator::getInstance().getTotalVertices() - 1; idx >= 0; --idx) {
-   //       // advance vertices
-   //       advanceVertex(idx);
-
-   //       // notify the source and destination edges if anything has happened to the vertex
-   //       if (hasFired_[idx]) {
-   //          LOG4CPLUS_DEBUG(vertexLogger_, "Vertex: " << idx << " has fired at time: "
-   //                         << g_simulationStep * Simulator::getInstance().getDeltaT());
-
-
-   //          // notify outgoing edges
-   //          BGSIZE edgeCounts;
-
-   //          if (edgeIndexMap != nullptr) {
-   //             edgeCounts = edgeIndexMap.outgoingEdgeCount_[idx];
-   //             if (edgeCounts != 0) {
-   //                int beginIndex = edgeIndexMap.outgoingEdgeBegin_[idx];
-   //                BGSIZE iEdg;
-   //                for (BGSIZE i = 0; i < edgeCounts; i++) {
-   //                   iEdg = edgeIndexMap.outgoingEdgeBegin_[beginIndex + i];
-   //                   allEdges.preSpikeHit(iEdg);
-   //                }
-   //             }
-   //          }
-
-   //          // notify incoming edges
-   //          edgeCounts = allEdges.edgeCounts_[idx];
-   //          BGSIZE synapse_notified = 0;
-
-   //          hasFired_[idx] = false;
-   //       }
-   //    }
->>>>>>> bf49aae3
 }
 
 ///  Update internal state of the indexed Neuron (called by every simulation step).
