/**
 * @file All911Vertices.h
 * 
 * @ingroup Simulator/Vertices/NG911
 *
 * @brief Specialization of the AllVertices class for the NG911 network
 *
 * The data-centric class uses a container structure for all vertices.
 *
 * The container holds vertex parameters for all vertices.
 * Each kind of vertex parameter is stored in a 1D vector, of which length
 * is number of all vertices.
 * 
 * The NG911 is modeled as a multiple queueing systems. Each vertex contains
 * a queue of events (calls) that are processed in a first-in first-out FIFO
 * fashion, and the processing of the events depends on the type of vertex.
 *
 * Currently, we are modeling 5 vertexTypes: CALR, PSAP, EMS, FIRE, and LAW.
 * EMS, FIRE, and LAW represent types of Emergency Responders; while CALR and
 * PSAP represent a Caller Region and a Public Safety Answering Point (PSAP),
 * respectively.
 * 
 * In general, Calls that originate at a Caller Region pass first through a
 * queue at a PSAP where a call taker services the them, and then dispatches
 * an appropriate responder. Once the call is assigned to a dispatcher, it goes
 * through another queue at the Responder vertex waiting for an availale
 * responder unit. The call taker will dispatch a responder unit from the
 * responder closest to the emergency event.
 * 
 * There are a few stochastic processes involved in the NG911 models of which
 * the call arrival rate is one of the most complex. We want to allow the use
 * of different arrival rate models and also be able to recreate pass events
 * from real world 911 data. For this reason, we decided to use an external
 * input file to provide the stream of calls comming into the system. This
 * allows us to support real world data, and also experiment with different call
 * arrival models without modifying the code.
 * 
 * We support the aforementioned input file throught an InputManager object
 * that loads the events from an XML file. The vertices load the call events to
 * be process during an epoch, at the beginning of that epoch. We need to
 * inform the InputManager object of the information associated with each call
 * by registering those properties in the `setupVertices` method. After that,
 * once all the vertices are created the InputManager object also loads the
 * external input file.
 * 
 * We also implement call abandonment, which is when a caller gets tired of
 * waiting in the queue and decides to abandon it. This is supported through the
 * `patience` call property, which represent the amount of time a caller is
 * willing to waiting before abandoing the queue. If their time in the queue exceeds
 * this `patience` time, the call is considered abandoned.
 * 
 * Redialing is implemented using a redial probability (`redialP`) in the
 * configuration file. We assume that when a caller decides to redial, he does
 * so immediately and will try until getting through.
 * 
 * The naming of some variables come from either operations research in call
 * centers, or queueing theory. For instance, `trunks` represent phone lines
 * available for incoming calls while `servers` represent the resources that
 * are tied up while processing a call. Servers in a PSAP are call taker, while
 * in a responder node they are responder units. 
 * 
 * Finally, we size the capacity of the waiting queue to the number of trunks
 * and keep track of the number of busy agents at every time step to estimate
 * when the queue is full.
 */
#pragma once

#include "AllVertices.h"
#include "CircularBuffer.h"
#include "Global.h"
#include "InputEvent.h"
#include "InputManager.h"

// Forward declaration to avoid circular reference
class All911Edges;

// Class to hold all data necessary for all the Vertices.
class All911Vertices : public AllVertices {
public:
   // Xml911Recorder needs to access some of this class private members
   friend class Xml911Recorder;

   All911Vertices() = default;

   virtual ~All911Vertices() = default;

   ///  Creates an instance of the class.
   ///
   ///  @return Reference to the instance of the class.
   static AllVertices *Create()
   {
      return new All911Vertices();
   }

   ///  Setup the internal structure of the class.
   ///  Allocate memories to store all vertices' states.
   virtual void setupVertices() override;

   ///  Creates all the Vertices and assigns initial data for them.
   ///
   ///  @param  layout      Layout information of the network.
   virtual void createAllVertices(Layout &layout);

   ///  Load member variables from configuration file.
   ///  Registered to OperationManager as Operation::loadParameters
   virtual void loadParameters();

   ///  Prints out all parameters of the vertices to logging file.
   ///  Registered to OperationManager as Operation::printParameters
   virtual void printParameters() const override;

   ///  Outputs state of the vertex chosen as a string.
   ///
   ///  @param  index   index of the vertex (in vertices) to output info from.
   ///  @return the complete state of the vertex.
   virtual string toString(int index) const;

   /// Loads all inputs scheduled to occur in the upcoming epoch.
   /// These are inputs occurring in between curStep (inclusive) and
   /// endStep (exclusive)
   virtual void loadEpochInputs(uint64_t currentStep, uint64_t endStep) override;

   /// unused virtual function placeholder
   virtual void registerHistoryVariables() override
   {
   }

   /// Accessor for the waiting queue of a vertex
   ///
   /// @param vIdx   The index of the vertex
   /// @return    The waiting queue for the given vertex
   CircularBuffer<Call> &getQueue(int vIdx);

   /// Accessor for the droppedCalls counter of a vertex
   ///
   /// @param vIdx   The index of the vertex
   /// @return    A reference to the droppedCalls counter of the vertex
   int &droppedCalls(int vIdx);

   /// Accessor for the receivedCalls counter of a vertex
   ///
   /// @param vIdx   The index of the vertex
   /// @return    A reference to the receivedCalls counter of the vertex
   int &receivedCalls(int vIdx);

   /// Accessor for the number of busy servers in a given vertex
   ///
   /// @param vIdx   The index of the vertex
   /// @return    The number of busy servers in the given vertex
   int busyServers(int vIdx) const;

private:
   /// The starting time for every call
   vector<vector<uint64_t>> beginTimeHistory_;
   /// The answer time for every call
   vector<vector<uint64_t>> answerTimeHistory_;
   /// The end time for every call
   vector<vector<uint64_t>> endTimeHistory_;
   /// True if the call was abandoned
   vector<vector<unsigned char>> wasAbandonedHistory_;
   /// The length of the waiting queue at every time-step
   vector<vector<int>> queueLengthHistory_;
   /// The portion of servers that are busy at every time-step
   vector<vector<double>> utilizationHistory_;

   /// These are the queues where calls will wait to be served
   vector<CircularBuffer<Call>> vertexQueues_;

   /// The number of calls that have been dropped (got a busy signal)
   vector<int> droppedCalls_;

   /// The number of received calls
   vector<int> receivedCalls_;

   /// Number of servers currently serving calls
   vector<int> busyServers_;

   /// Number of servers. In a PSAP these are the call takers, in Responder nodes
   /// they are responder units
   vector<int> numServers_;

   /// Number of phone lines available. Only valid for PSAPs and Responders
   vector<int> numTrunks_;

   /// The probability that a caller will redial after receiving the busy signal
   BGFLOAT redialP_;

   /// The average driving speed of a response unit in mph
   BGFLOAT avgDrivingSpeed_;

   /// Holds the calls being served by each server
   vector<vector<Call>> servingCall_;

   /// The time that the call being served was answered by the server
   vector<vector<uint64_t>> answerTime_;

   /// The countdown until the server is available to take another call
   vector<vector<int>> serverCountdown_;

   /// The InputManager holds all the Input Events for the simulation
   InputManager<Call> inputManager_;

   ///  Advance a CALR vertex. Send calls to the appropriate PSAP
   ///
   ///  @param  vertexIdx     Index of the CALR vertex
   ///  @param  edgeIndexMap  Reference to the EdgeIndexMap.
   ///  @param  allEdges      Reference to an instance of All911Edges
   void advanceCALR(BGSIZE vertexIdx, All911Edges &edges911, const EdgeIndexMap &edgeIndexMap);

   ///  Advance a PSAP vertex. Controls the redirection and handling of calls
   ///
   ///  @param  vertexIdx     Index of the PSAP vertex
   ///  @param  edgeIndexMap  Reference to the EdgeIndexMap.
   ///  @param  allEdges      Reference to an instance of All911Edges
   void advancePSAP(BGSIZE vertexIdx, All911Edges &edges911, const EdgeIndexMap &edgeIndexMap);

   ///  Advance a RESP vertex. Receives call from PSAP and responds to the emergency events
   ///
   ///  @param  vertexIdx     Index of the RESP vertex
   ///  @param  edgeIndexMap  Reference to the EdgeIndexMap.
   ///  @param  allEdges      Reference to an instance of All911Edges
   void advanceRESP(BGSIZE vertexIdx, All911Edges &edges911, const EdgeIndexMap &edgeIndexMap);

#if defined(USE_GPU)
   // GPU functionality for 911 simulation is unimplemented.
   // These signatures are required to make the class non-abstract
public:
<<<<<<< HEAD
   virtual void allocNeuronDeviceStruct() {};
   virtual void deleteNeuronDeviceStruct() {};
   virtual void copyToDevice() {};
   virtual void copyFromDevice() {};
=======
   virtual void allocVerticesDeviceStruct(void **allVerticesDevice) {};
   virtual void deleteVerticesDeviceStruct(void *allVerticesDevice) {};
   virtual void copyToDevice(void *allVerticesDevice) {};
   virtual void copyFromDevice(void *allVerticesDevice) {};
>>>>>>> 5a73bb77
   virtual void advanceVertices(AllEdges &edges, void *allVerticesDevice, void *allEdgesDevice,
                                float randNoise[], EdgeIndexMapDevice *edgeIndexMapDevice) {};
   virtual void setAdvanceVerticesDeviceParams(AllEdges &edges) {};
   virtual void clearVertexHistory(void *allVerticesDevice) {};

   /// Performs an integration operation per vertex using the inputs to the vertex.
   ///
   /// @param allVerticesDevice       GPU address of the allVertices struct on device memory.
   /// @param edgeIndexMapDevice      GPU address of the EdgeIndexMap on device memory.
   /// @param allEdgesDevice          GPU address of the allEdges struct on device memory.
   virtual void integrateVertexInputs(void *allVerticesDevice,
                                      EdgeIndexMapDevice *edgeIndexMapDevice,
                                      void *allEdgesDevice) {};
#else   // !defined(USE_GPU)
public:
   ///  Update internal state of the indexed Vertex (called by every simulation step).
   ///  Notify outgoing edges if vertex has fired.
   ///
   ///  @param  edges         The Edge list to search from.
   ///  @param  edgeIndexMap  Reference to the EdgeIndexMap.
   virtual void advanceVertices(AllEdges &edges, const EdgeIndexMap &edgeIndexMap) override;

   /// Performs an integration operation per vertex using the inputs to the vertex.
   ///
   ///  @param  edges         The edge list to search from.
   ///  @param  edgeIndexMap  Reference to the EdgeIndexMap.
   virtual void integrateVertexInputs(AllEdges &edges, EdgeIndexMap &edgeIndexMap) override;

protected:

#endif   // defined(USE_GPU)
};<|MERGE_RESOLUTION|>--- conflicted
+++ resolved
@@ -225,17 +225,10 @@
    // GPU functionality for 911 simulation is unimplemented.
    // These signatures are required to make the class non-abstract
 public:
-<<<<<<< HEAD
-   virtual void allocNeuronDeviceStruct() {};
-   virtual void deleteNeuronDeviceStruct() {};
+   virtual void allocVerticesDeviceStruct() {};
+   virtual void deleteVerticesDeviceStruct() {};
    virtual void copyToDevice() {};
    virtual void copyFromDevice() {};
-=======
-   virtual void allocVerticesDeviceStruct(void **allVerticesDevice) {};
-   virtual void deleteVerticesDeviceStruct(void *allVerticesDevice) {};
-   virtual void copyToDevice(void *allVerticesDevice) {};
-   virtual void copyFromDevice(void *allVerticesDevice) {};
->>>>>>> 5a73bb77
    virtual void advanceVertices(AllEdges &edges, void *allVerticesDevice, void *allEdgesDevice,
                                 float randNoise[], EdgeIndexMapDevice *edgeIndexMapDevice) {};
    virtual void setAdvanceVerticesDeviceParams(AllEdges &edges) {};
