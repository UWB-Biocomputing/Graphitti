/**
 * @file All911Vertices.h
 * 
 * @ingroup Simulator/Vertices/NG911
 *
 * @brief Specialization of the AllVertices class for the NG911 network
 *
 * The data-centric class uses a container structure for all vertices.
 *
 * The container holds vertex parameters for all vertices.
 * Each kind of vertex parameter is stored in a 1D vector, of which length
 * is number of all vertices.
 * 
 * The NG911 is modeled as a multiple queueing systems. Each vertex contains
 * a queue of events (calls) that are processed in a first-in first-out FIFO
 * fashion, and the processing of the events depends on the type of vertex.
 *
 * Currently, we are modeling 5 vertexTypes: CALR, PSAP, EMS, FIRE, and LAW.
 * EMS, FIRE, and LAW represent types of Emergency Responders; while CALR and
 * PSAP represent a Caller Region and a Public Safety Answering Point (PSAP),
 * respectively.
 * 
 * In general, Calls that originate at a Caller Region pass first through a
 * queue at a PSAP where a call taker services the them, and then dispatches
 * an appropriate responder. Once the call is assigned to a dispatcher, it goes
 * through another queue at the Responder vertex waiting for an availale
 * responder unit. The call taker will dispatch a responder unit from the
 * responder closest to the emergency event.
 * 
 * There are a few stochastic processes involved in the NG911 models of which
 * the call arrival rate is one of the most complex. We want to allow the use
 * of different arrival rate models and also be able to recreate pass events
 * from real world 911 data. For this reason, we decided to use an external
 * input file to provide the stream of calls comming into the system. This
 * allows us to support real world data, and also experiment with different call
 * arrival models without modifying the code.
 * 
 * We support the aforementioned input file throught an InputManager object
 * that loads the events from an XML file. The vertices load the call events to
 * be process during an epoch, at the beginning of that epoch. We need to
 * inform the InputManager object of the information associated with each call
 * by registering those properties in the `setupVertices` method. After that,
 * once all the vertices are created the InputManager object also loads the
 * external input file.
 * 
 * We also implement call abandonment, which is when a caller gets tired of
 * waiting in the queue and decides to abandon it. This is supported through the
 * `patience` call property, which represent the amount of time a caller is
 * willing to waiting before abandoing the queue. If their in the queue exceeds
 * this `patience` time, the call is considered abandoned.
 * 
 * Redialing is implemented using a redial probability (`redialP`) in the
 * configuration file. We assume that when a caller decides to redial, he does
 * so immediately and will try until getting through.
 * 
 * The naming of some variables come from either operations research in call
 * centers, or queueing theory. For instance, `trunks` represent phone lines
 * available for incoming calls while `servers` represent the resources that
 * are tied up while processing a call. Servers in a PSAP are call taker, while
 * in a responder node they are responder units. 
 * 
 * Finally, we size the capacity of the waiting queue to the number of trunks
 * and keep track of the number of busy agents at every time step to estimate
 * when the queue is full.
 */
#pragma once

#include "AllVertices.h"
#include "CircularBuffer.h"
#include "Global.h"
#include "InputEvent.h"
#include "InputManager.h"

// Forward declaration to avoid circular reference
class All911Edges;

// Class to hold all data necessary for all the Vertices.
class All911Vertices : public AllVertices {
public:
   All911Vertices() = default;

   virtual ~All911Vertices() = default;

   ///  Creates an instance of the class.
   ///
   ///  @return Reference to the instance of the class.
   static AllVertices *Create()
   {
      return new All911Vertices();
   }

   ///  Setup the internal structure of the class.
   ///  Allocate memories to store all vertices' states.
   virtual void setupVertices();

   ///  Creates all the Vertices and assigns initial data for them.
   ///
   ///  @param  layout      Layout information of the network.
   virtual void createAllVertices(Layout &layout);

   ///  Load member variables from configuration file.
   ///  Registered to OperationManager as Operation::loadParameters
   virtual void loadParameters();

   ///  Prints out all parameters of the vertices to logging file.
   ///  Registered to OperationManager as Operation::printParameters
   virtual void printParameters() const override;

   ///  Outputs state of the vertex chosen as a string.
   ///
   ///  @param  index   index of the vertex (in vertices) to output info from.
   ///  @return the complete state of the vertex.
   virtual string toString(const int index) const;

   /// Loads all inputs scheduled to occur in the upcoming epoch.
   /// These are inputs occurring in between curStep (inclusive) and
   /// endStep (exclusive)
   virtual void loadEpochInputs(uint64_t currentStep, uint64_t endStep) override;

   /// These are the queues where calls will wait to be served
   vector<CircularBuffer<Call>> vertexQueues_;

   /// Number of servers currently serving calls
   vector<int> busyServers_;

   /// The number of calls that have been dropped (got a busy signal)
   vector<int> droppedCalls_;

   /// The number of received calls
   vector<int> receivedCalls_;

   /// The starting time for every call
   vector<vector<uint64_t>> beginTimeHistory_;
   /// The answer time for every call
   vector<vector<uint64_t>> answerTimeHistory_;
   /// The end time for every call
   vector<vector<uint64_t>> endTimeHistory_;
   /// True if the call was abandoned
   vector<vector<bool>> wasAbandonedHistory_;

private:
   /// Number of servers. In a PSAP these are the call takers, in Responder nodes
   /// they are responder units
   vector<int> numServers_;

   /// Number of phone lines available. Only valid for PSAPs and Responders
   vector<int> numTrunks_;

   /// The probability that a caller will redial after receiving the busy signal
   BGFLOAT redialP_;

   /// Holds the calls being served by each server
   vector<vector<Call>> servingCall_;

   /// The time that the call being served was answered by the server
   vector<vector<uint64_t>> answerTime_;

   /// The countdown until the server is available to take another call
   vector<vector<int>> serverCountdown_;

   /// The InputManager holds all the Input Events for the simulation
   InputManager<Call> inputManager_;

<<<<<<< HEAD
   ///  Advance a CALR vertex. Send calls to the appropriate PSAP
   ///
   ///  @param  vertexIdx     Index of the CALR vertex
   ///  @param  edgeIndexMap  Reference to the EdgeIndexMap.
   ///  @param  allEdges      Reference to an instance of All911Edges
   void advanceCALR(const BGSIZE vertexIdx, All911Edges &edges911,
                    const EdgeIndexMap &edgeIndexMap);

   ///  Advance a PSAP vertex. Controls the redirection and handling of calls
   ///
   ///  @param  vertexIdx     Index of the PSAP vertex
   ///  @param  edgeIndexMap  Reference to the EdgeIndexMap.
   ///  @param  allEdges      Reference to an instance of All911Edges
   void advancePSAP(const BGSIZE vertexIdx, All911Edges &edges911,
                    const EdgeIndexMap &edgeIndexMap);

   ///  Advance a RESP vertex. Receives call from PSAP and responds to the emergency events
   ///
   ///  @param  vertexIdx     Index of the RESP vertex
   ///  @param  edgeIndexMap  Reference to the EdgeIndexMap.
   ///  @param  allEdges      Reference to an instance of All911Edges
   void advanceRESP(const BGSIZE vertexIdx, All911Edges &edges911,
                    const EdgeIndexMap &edgeIndexMap);

   // TODO: The variables below are from previous version. I need to review what
   //       they are for and if they are being used anywhere.

   /// number of callers
   vector<int> callNum_;

   /// Min/max values of CallNum.
   int callNumRange_[2];

   /// Number of dispatchers per PSAP calculated (with randomness) based on population
   vector<int> dispNum_;

   /// Scaling factor for number of dispatchers in a PSAP
   BGFLOAT dispNumScale_;

   /// Number of responders per Responder node calculated (with randomness) based on population
   vector<int> respNum_;

   /// Scaling factor for number of responders in a Responder node
   BGFLOAT respNumScale_;

=======
>>>>>>> 9627a82a
#if defined(USE_GPU)
   // GPU functionality for 911 simulation is unimplemented.
   // These signatures are required to make the class non-abstract
public:
   virtual void allocNeuronDeviceStruct(void **allVerticesDevice) {};
   virtual void deleteNeuronDeviceStruct(void *allVerticesDevice) {};
   virtual void copyToDevice(void *allVerticesDevice) {};
   virtual void copyFromDevice(void *allVerticesDevice) {};
   virtual void advanceVertices(AllEdges &edges, void *allVerticesDevice, void *allEdgesDevice,
                                float randNoise[], EdgeIndexMapDevice *edgeIndexMapDevice) {};
   virtual void setAdvanceVerticesDeviceParams(AllEdges &edges) {};
#else   // !defined(USE_GPU)
public:
   ///  Update internal state of the indexed Vertex (called by every simulation step).
   ///  Notify outgoing edges if vertex has fired.
   ///
   ///  @param  edges         The Edge list to search from.
   ///  @param  edgeIndexMap  Reference to the EdgeIndexMap.
   virtual void advanceVertices(AllEdges &edges, const EdgeIndexMap &edgeIndexMap) override;

protected:

#endif   // defined(USE_GPU)
};<|MERGE_RESOLUTION|>--- conflicted
+++ resolved
@@ -161,7 +161,6 @@
    /// The InputManager holds all the Input Events for the simulation
    InputManager<Call> inputManager_;
 
-<<<<<<< HEAD
    ///  Advance a CALR vertex. Send calls to the appropriate PSAP
    ///
    ///  @param  vertexIdx     Index of the CALR vertex
@@ -186,29 +185,6 @@
    void advanceRESP(const BGSIZE vertexIdx, All911Edges &edges911,
                     const EdgeIndexMap &edgeIndexMap);
 
-   // TODO: The variables below are from previous version. I need to review what
-   //       they are for and if they are being used anywhere.
-
-   /// number of callers
-   vector<int> callNum_;
-
-   /// Min/max values of CallNum.
-   int callNumRange_[2];
-
-   /// Number of dispatchers per PSAP calculated (with randomness) based on population
-   vector<int> dispNum_;
-
-   /// Scaling factor for number of dispatchers in a PSAP
-   BGFLOAT dispNumScale_;
-
-   /// Number of responders per Responder node calculated (with randomness) based on population
-   vector<int> respNum_;
-
-   /// Scaling factor for number of responders in a Responder node
-   BGFLOAT respNumScale_;
-
-=======
->>>>>>> 9627a82a
 #if defined(USE_GPU)
    // GPU functionality for 911 simulation is unimplemented.
    // These signatures are required to make the class non-abstract
