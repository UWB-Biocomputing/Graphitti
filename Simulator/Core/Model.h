/**
 * @file Model.h
 *
 * @ingroup Simulator/Core
 * 
 * @brief Implementation of Model for graph-based networks.
 *
 * The network is composed of 3 superimposed 2-d arrays: vertices, edges, and
 * summation points.
 *
 * Edges in the edge map are located at the coordinates of the vertex
 * from which they receive output.  Each edge stores a pointer into a
 * summation point. 
 */

#pragma once

#include "AllVertices.h"
#include "Layout.h"
#include "Recorder.h"
#include <log4cplus/loggingmacros.h>
#include <memory>

using namespace std;

class Connections;

class Recorder;

class Layout;

class Model {
public:
   /// Constructor
   Model();

   /// Destructor
   virtual ~Model() = default;

   /// Returns reference to Connections
   Connections &getConnections() const;

   /// Returns reference to Layout
   Layout &getLayout() const;

<<<<<<< HEAD
   Recorder *getRecorder() const;
=======
   /// Returns reference to Recorder
   IRecorder &getRecorder() const;
>>>>>>> 479b7274

   /// Writes simulation results to an output destination.
   /// Downstream from IModel saveData()
   // todo: put in chain of responsibility.
   virtual void saveResults();

   /// Set up model state, for a specific simulation run.
   /// Downstream from IModel setupSim()
   virtual void setupSim();

   /// Performs any finalization tasks on network following a simulation.
   virtual void finish() = 0;

   /// Update the simulation history of every epoch.
   virtual void updateHistory();

   /// Advances network state one simulation step.
   /// accessors (getVertices, etc. owned by advance.)
   /// advance has detailed control over what does what when.
   /// detailed, low level control. clear onn what is happening when, how much time it is taking.
   /// If, during an advance cycle, a vertex \f$A\f$ at coordinates \f$x,y\f$ fires, every edge
   /// which receives output is notified of the spike. Those edges then hold
   /// the spike until their delay period is completed.  At a later advance cycle, once the delay
   /// period has been completed, the synapses apply their PSRs (Post-Synaptic-Response) to
   /// the summation points.
   /// Finally, on the next advance cycle, each vertex \f$B\f$ adds the value stored
   /// in their corresponding summation points to their \f$V_m\f$ and resets the summation points to zero.
   virtual void advance() = 0;

   /// Modifies connections between vertices based on current state of the network and
   /// behavior over the past epoch. Should be called once every epoch.
   /// might be similar to advance.
   virtual void updateConnections() = 0;

protected:
   /// Prints debug information about the current state of the network.
   void logSimStep() const;

   /// Copy GPU Edge data to CPU.
   virtual void copyGPUtoCPU() = 0;

   /// Copy CPU Edge data to GPU.
   virtual void copyCPUtoGPU() = 0;

protected:
   unique_ptr<Connections> connections_;

   unique_ptr<Layout> layout_;

   unique_ptr<Recorder> recorder_;

   // shared_ptr<ISInput> input_;    /// Stimulus input object.

   log4cplus::Logger fileLogger_;

   // ToDo: Find a good place for this method. Makes sense to put it in Layout
   void
      createAllVertices();   /// Populate an instance of AllVertices with an initial state for each vertex.
};<|MERGE_RESOLUTION|>--- conflicted
+++ resolved
@@ -43,12 +43,8 @@
    /// Returns reference to Layout
    Layout &getLayout() const;
 
-<<<<<<< HEAD
-   Recorder *getRecorder() const;
-=======
    /// Returns reference to Recorder
-   IRecorder &getRecorder() const;
->>>>>>> 479b7274
+   Recorder &getRecorder() const;
 
    /// Writes simulation results to an output destination.
    /// Downstream from IModel saveData()
