/**
 * @file OperationManager.cpp
 *
 * @brief Singleton instance method that registers and executes functions based on operation types.
 *
 * @ingroup Simulator/Core
 *
 * This class allows high level classes to perform high level operations that are defined by lower level classes.
 * Implementation of chain of responsibility design pattern.
 *
 * The implementation allows for multi-threaded use.
 */

#include "OperationManager.h"
#include "GenericFunctionNode.h"
#include "TwoUint64ArgFunctionNode.h"
#include <list>
#include <memory>
#include <string>

/// Get Instance method that returns a reference to this object.
OperationManager &OperationManager::getInstance()
{
   static OperationManager instance;
   return instance;
}

/// Called by lower level classes constructors on creation to register their operations with their operation type.
/// This method can be overloaded to handle different function signatures.
/// Handles function signature: void ()
void OperationManager::registerOperation(const Operations &operation,
                                         const function<void()> &function)
{
   try {
      functionList_.push_back(
         unique_ptr<IFunctionNode>(new GenericFunctionNode(operation, function)));
   } catch (exception e) {
      LOG4CPLUS_FATAL(logger_, string(e.what())
                                  + ". Push back failed in OperationManager::registerOperation");
      throw runtime_error(string(e.what()) + " in OperationManager::registerOperation");
   }
}

/// @brief Handles function signature: void (uint64_t,uint64_t).
/// @param operation The Operation type that will use the input function.
/// @param function The function invoked for the operation. Takes in two arguments of type uint64_t
void OperationManager::registerOperation(const Operations &operation, const function<void(uint64_t,uint64_t)> &function)
{
   try {
      functionList_.push_back(
         unique_ptr<IFunctionNode>(new TwoUint64ArgFunctionNode(operation, function)));
   } catch (exception e) {
      LOG4CPLUS_FATAL(logger_, string(e.what())
                                  + ". Push back failed in OperationManager::registerOperation");
      throw runtime_error(string(e.what()) + " in OperationManager::registerOperation");
   }
}

/// Takes in a operation type and invokes all registered functions that are classified as that operation type.
void OperationManager::executeOperation(const Operations &operation) const
{
   LOG4CPLUS_INFO(logger_, "Executing operation " + operationToString(operation));
   if (functionList_.size() > 0) {
      for (auto i = functionList_.begin(); i != functionList_.end(); ++i) {
         (*i)->invokeFunction(operation);
         //TODO: Throw fatal if false
      }
   }
}

/// Take in a operation type and invokes all registered functions that are classified as that operation type using the input arguments.
void OperationManager::executeOperation(const Operations &operation, uint64_t arg1, uint64_t arg2) const
{
   LOG4CPLUS_INFO(logger_, "Executing operation " + operationToString(operation));
   /// TODO: Should we check anything about arg1 and arg2 before passing to the invoke???
   if (functionList_.size() > 0) {
      for (auto i = functionList_.begin(); i != functionList_.end(); ++i) {
         (*i)->invokeFunction(operation, arg1, arg2);
         //TODO: Throw fatal if false
      }
   }
}

/// Takes in the operation enum and returns the enum as a string. Used for debugging purposes.
string OperationManager::operationToString(const Operations &operation) const
{
   switch (operation) {
      case Operations::printParameters:
         return "printParameters";
      case Operations::loadParameters:
         return "loadParameters";
      case Operations::serialize:
         return "serialize";
      case Operations::deserialize:
         return "deserialize";
      case Operations::deallocateGPUMemory:
         return "deallocateGPUMemory";
      case Operations::restoreToDefault:
         return "restoreToDefault";
      case Operations::copyToGPU:
         return "copyToGPU";
      case Operations::copyFromGPU:
         return "copyFromGPU";
<<<<<<< HEAD
      case Operations::loadEpochInputs:
         return "loadEpochInputs";
=======
      case Operations::allocateGPU:
         return "allocateGPU";
>>>>>>> 657d7fef
      default:
         return "Operation isn't in OperationManager::operationToString()";
   }
}<|MERGE_RESOLUTION|>--- conflicted
+++ resolved
@@ -101,13 +101,10 @@
          return "copyToGPU";
       case Operations::copyFromGPU:
          return "copyFromGPU";
-<<<<<<< HEAD
+      case Operations::allocateGPU:
+         return "allocateGPU";
       case Operations::loadEpochInputs:
          return "loadEpochInputs";
-=======
-      case Operations::allocateGPU:
-         return "allocateGPU";
->>>>>>> 657d7fef
       default:
          return "Operation isn't in OperationManager::operationToString()";
    }
