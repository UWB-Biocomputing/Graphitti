--- conflicted
+++ resolved
@@ -21,19 +21,16 @@
 
 #pragma once
 
-<<<<<<< HEAD
+#include "OperationManager.h"
+#include "AllEdges.h"
+#include "AllVertices.h"
 #include "AllSpikingNeurons.h"
 #include "AllSpikingSynapses.h"
-#include "OperationManager.h"
-=======
-#include "AllEdges.h"
-#include "AllVertices.h"
 
 #ifdef VALIDATION_MODE
    #include <fstream>
    #include <iostream>
 #endif   // VALIDATION_MODE
->>>>>>> 5a73bb77
 
 #ifdef __CUDACC__
    #include "Book.h"
@@ -87,50 +84,28 @@
    /// over the past epoch. Should be called once every epoch.
    virtual void updateConnections() override;
 
-<<<<<<< HEAD
    /// Copy Synapse Map data to GPU.
    virtual void copyCPUtoGPU() override;
 
    // GPUModel itself does not have anything to be copied back, this function is a
    // dummy function just to make GPUModel non virtual
-   void copyGPUtoCPU() override {}
-
-   /// Print out SynapseProps on the GPU.
-   void printGPUSynapsesPropsModel() const;
-=======
-   /// Copy GPU edge data to CPU.
-   virtual void copyGPUtoCPU() override;
-
-   /// Copy CPU edge data to GPU.
-   virtual void copyCPUtoGPU() override;
+   virtual void copyGPUtoCPU() override {}
 
    /// Print out EdgeProps on the GPU.
    void printGPUEdgesPropsModel() const;
->>>>>>> 5a73bb77
 
    /// Getter for synapse structures in device memory
-   AllSpikingSynapsesDeviceProperties *&getAllEdgesDevice();
+   AllEdgesDeviceProperties *&getAllEdgesDevice();
 
    /// Getter for neuron structure in device memory
-   AllSpikingNeuronsDeviceProperties *&getAllVerticesDevice();
+   AllVerticesDeviceProperties *&getAllVerticesDevice();
 
 protected:
    /// Allocates  and initializes memories on CUDA device.
-<<<<<<< HEAD
    void allocDeviceStruct();
 
    /// Deallocates device memories.
    virtual void deleteDeviceStruct();
-=======
-   /// @param[out] allVerticesDevice          Memory location of the pointer to the vertices list on device memory.
-   /// @param[out] allEdgesDevice         Memory location of the pointer to the edges list on device memory.
-   void allocDeviceStruct(void **allVerticesDevice, void **allEdgesDevice);
-
-   /// Copies device memories to host memories and deallocates them.
-   /// @param[out] allVerticesDevice          Memory location of the pointer to the vertices list on device memory.
-   /// @param[out] allEdgesDevice         Memory location of the pointer to the edges list on device memory.
-   virtual void deleteDeviceStruct(void **allVerticesDevice, void **allEdgesDevice);
->>>>>>> 5a73bb77
 
    /// Pointer to device random noise array.
    float *randNoise_d;
@@ -149,14 +124,6 @@
 private:
    void allocEdgeIndexMap(int count);
 
-<<<<<<< HEAD
-=======
-   void deleteEdgeIndexMap();
-
-public:   //2020/03/14 changed to public for accessing in Core
-   void copyEdgeIndexMapHostToDevice(EdgeIndexMap &edgeIndexMapHost, int numVertices);
-
->>>>>>> 5a73bb77
 private:
    void updateHistory();
 
