/**
 * @file Model.cpp
 *
 * @ingroup Simulator/Core
 * 
 * @brief Implementation of Model for the graph-based networks.
 *
 * The network is composed of 3 superimposed 2-d arrays: vertices, edges, and
 * summation points.
 *
 * Edges in the edge map are located at the coordinates of the vertex
 * from which they receive output.  Each edge stores a pointer into a
 * summation point. 
 */

#include "Model.h"
#include "ConnGrowth.h"
#include "Connections.h"
#include "Factory.h"
#include "ParameterManager.h"
#include "Recorder.h"
#include "Simulator.h"

/// Constructor
Model::Model()
{
   // Reference variable used to get class type from ParameterManager.
   string type;

   // Create Layout class using type definition from configuration file.
   ParameterManager::getInstance().getStringByXpath("//LayoutParams/@class", type);
   layout_ = Factory<Layout>::getInstance().createType(type);

   // Create Connections class using type definition from configuration file.
   ParameterManager::getInstance().getStringByXpath("//ConnectionsParams/@class", type);
   connections_ = Factory<Connections>::getInstance().createType(type);

   // Create Recorder class using type definition from configuration file.
   ParameterManager::getInstance().getStringByXpath("//RecorderParams/@class", type);
   recorder_ = Factory<Recorder>::getInstance().createType(type);

   // Get a copy of the file logger to use log4cplus macros
   fileLogger_ = log4cplus::Logger::getInstance(LOG4CPLUS_TEXT("file"));
}

/// Save simulation results to an output destination.
void Model::saveResults()
{
   if (recorder_ != nullptr) {
      recorder_->saveSimData(layout_->getVertices());
   }
}

/// Creates all the vertices and generates data for them.
// todo: this is going to go away
void Model::createAllVertices()
{
   LOG4CPLUS_INFO(fileLogger_, "Allocating Vertices...");

   layout_->generateVertexTypeMap(Simulator::getInstance().getTotalVertices());
   layout_->initStarterMap(Simulator::getInstance().getTotalVertices());

   // set their specific types
   layout_->getVertices().createAllVertices(*layout_);
}

/// Sets up the Simulation.
void Model::setupSim()
{
   LOG4CPLUS_INFO(fileLogger_, "Setting up Vertices...");
   layout_->getVertices().setupVertices();
   LOG4CPLUS_INFO(fileLogger_, "Setting up Edges...");
   connections_->getEdges().setupEdges();
#ifdef PERFORMANCE_METRICS
   // Start timer for initialization
   Simulator::getInstance().getShort_timer().start();
#endif
   LOG4CPLUS_INFO(fileLogger_, "Setting up Layout...");
   layout_->setup();
#ifdef PERFORMANCE_METRICS
   // Time to initialization (layout)
   t_host_initialization_layout += Simulator::getInstance().getShort_timer().lap() / 1000000.0;
#endif
   // Init radii and rates history matrices with default values
   if (recorder_ != nullptr) {
      recorder_->init();
      recorder_->initDefaultValues();
   }

   // Creates all the vertices and generates data for them.
   createAllVertices();

#ifdef PERFORMANCE_METRICS
   // Start timer for initialization
   Simulator::getInstance().getShort_timer().start();
#endif
   LOG4CPLUS_INFO(fileLogger_, "Setting up Connections...");
   connections_->setup();
#ifdef PERFORMANCE_METRICS
   // Time to initialization (connections)
   t_host_initialization_connections += Simulator::getInstance().getShort_timer().lap() / 1000000.0;
#endif

   // create an edge index map
   LOG4CPLUS_INFO(fileLogger_, "Creating EdgeIndexMap...");
   connections_->createEdgeIndexMap();
}

/// Log this simulation step.
void Model::logSimStep() const
{
   ConnGrowth *pConnGrowth = dynamic_cast<ConnGrowth *>(connections_.get());
   if (pConnGrowth == nullptr)
      return;

   cout << "format:\ntype,radius,firing rate" << endl;

   for (int y = 0; y < Simulator::getInstance().getHeight(); y++) {
      stringstream ss;
      ss << fixed;
      ss.precision(1);

      for (int x = 0; x < Simulator::getInstance().getWidth(); x++) {
         switch (layout_->vertexTypeMap_[x + y * Simulator::getInstance().getWidth()]) {
            case EXC:
               if (layout_->starterMap_[x + y * Simulator::getInstance().getWidth()])
                  ss << "s";
               else
                  ss << "e";
               break;
            case INH:
               ss << "i";
               break;
            case VTYPE_UNDEF:
               assert(false);
               break;
         }

         ss << " " << pConnGrowth->radii_[x + y * Simulator::getInstance().getWidth()];

         if (x + 1 < Simulator::getInstance().getWidth()) {
            ss.width(2);
            ss << "|";
            ss.width(2);
         }
      }

      ss << endl;

      for (int i = ss.str().length() - 1; i >= 0; i--) {
         ss << "_";
      }

      ss << endl;
      cout << ss.str();
   }
}

/// Update the simulation history of every epoch.
void Model::updateHistory()
{
   // Compile history information in every epoch
   if (recorder_ == nullptr) {
      LOG4CPLUS_INFO(fileLogger_, "ERROR: Recorder class is null.");
   }
   if (recorder_ != nullptr) {
      recorder_->compileHistories(layout_->getVertices());
   }
}

/// Get the Connections class object.
/// @return Pointer to the Connections class object.
// ToDo: make smart ptr
Connections &Model::getConnections() const
{
   return *connections_;
}

/// Get the Layout class object.
/// @return Pointer to the Layout class object.
Layout &Model::getLayout() const
{
   return *layout_;
}

/// Get the Recorder class object.
/// @return Pointer to the Recorder class object.
// ToDo: make smart ptr
<<<<<<< HEAD
Recorder *Model::getRecorder() const
=======
IRecorder &Model::getRecorder() const
>>>>>>> 479b7274
{
   return *recorder_;
}<|MERGE_RESOLUTION|>--- conflicted
+++ resolved
@@ -186,11 +186,7 @@
 /// Get the Recorder class object.
 /// @return Pointer to the Recorder class object.
 // ToDo: make smart ptr
-<<<<<<< HEAD
-Recorder *Model::getRecorder() const
-=======
-IRecorder &Model::getRecorder() const
->>>>>>> 479b7274
+Recorder &Model::getRecorder() const
 {
    return *recorder_;
 }