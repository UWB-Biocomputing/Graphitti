/**
 * @file GPUModel.cpp
 * 
 * @ingroup Simulator/Core
 *
 * @brief Implementation of Model for the graph-based networks.
 * 
 */

#include "GPUModel.h"
#include "AllEdges.h"
#include "AllVertices.h"
#include "Connections.h"
#include "Global.h"
#ifdef VALIDATION_MODE
   #include "AllIFNeurons.h"
   #include "OperationManager.h"
#endif
#ifdef PERFORMANCE_METRICS
float g_time;
cudaEvent_t start, stop;
#endif   // PERFORMANCE_METRICS

__constant__ int d_debug_mask[1];

GPUModel::GPUModel() :
   Model::Model(), edgeIndexMapDevice_(nullptr), randNoise_d(nullptr), allVerticesDevice_(nullptr),
   allEdgesDevice_(nullptr)
{
}

/// Allocates  and initializes memories on CUDA device.
/// @param[out] allVerticesDevice          Memory location of the pointer to the vertices list on device memory.
/// @param[out] allEdgesDevice         Memory location of the pointer to the edges list on device memory.
void GPUModel::allocDeviceStruct(void **allVerticesDevice, void **allEdgesDevice)
{
   // Get vertices and edges
   AllVertices &vertices = layout_->getVertices();
   AllEdges &edges = connections_->getEdges();

   // Allocate vertices and edges structs on GPU device memory
   vertices.allocVerticesDeviceStruct(allVerticesDevice);
   edges.allocEdgeDeviceStruct(allEdgesDevice);

   // Allocate memory for random noise array
   int numVertices = Simulator::getInstance().getTotalVertices();
   BGSIZE randNoise_d_size = numVertices * sizeof(float);   // size of random noise array
   HANDLE_ERROR(cudaMalloc((void **)&randNoise_d, randNoise_d_size));

   // Copy host vertex and edge arrays into GPU device
   vertices.copyToDevice(*allVerticesDevice);
   edges.copyEdgeHostToDevice(*allEdgesDevice);

   // Allocate edge inverse map in device memory
   allocEdgeIndexMap(numVertices);
}

/// Copies device memories to host memories and deallocates them.
/// @param[out] allVerticesDevice          Memory location of the pointer to the vertices list on device memory.
/// @param[out] allEdgesDevice         Memory location of the pointer to the edges list on device memory.
void GPUModel::deleteDeviceStruct(void **allVerticesDevice, void **allEdgesDevice)
{
   // Get vertices and edges
   AllVertices &vertices = layout_->getVertices();
   AllEdges &edges = connections_->getEdges();

   // Copy device edge and vertex structs to host memory
   vertices.copyFromDevice(*allVerticesDevice);
   // Deallocate device memory
   vertices.deleteVerticesDeviceStruct(*allVerticesDevice);
   // Copy device edge and vertex structs to host memory
   edges.copyEdgeDeviceToHost(*allEdgesDevice);
   // Deallocate device memory
   edges.deleteEdgeDeviceStruct(*allEdgesDevice);
   HANDLE_ERROR(cudaFree(randNoise_d));
}

/// Sets up the Simulation.
void GPUModel::setupSim()
{
   // Set device ID
   HANDLE_ERROR(cudaSetDevice(g_deviceId));
   // Set DEBUG flag
   HANDLE_ERROR(cudaMemcpyToSymbol(d_debug_mask, &g_debug_mask, sizeof(int)));
   Model::setupSim();

   //initialize Mersenne Twister
   //assuming numVertices >= 100 and is a multiple of 100. Note rng_mt_rng_count must be <= MT_RNG_COUNT
   int rng_blocks = 25;   //# of blocks the kernel will use
   int rng_nPerRng
      = 4;   //# of iterations per thread (thread granularity, # of rands generated per thread)
   int rng_mt_rng_count = Simulator::getInstance().getTotalVertices()
                          / rng_nPerRng;   //# of threads to generate for numVertices rand #s
   int rng_threads = rng_mt_rng_count / rng_blocks;   //# threads per block needed
   initMTGPU(Simulator::getInstance().getNoiseRngSeed(), rng_blocks, rng_threads, rng_nPerRng,
             rng_mt_rng_count);

#ifdef PERFORMANCE_METRICS
   cudaEventCreate(&start);
   cudaEventCreate(&stop);

   t_gpu_rndGeneration = 0.0;
   t_gpu_advanceNeurons = 0.0;
   t_gpu_advanceSynapses = 0.0;
   t_gpu_calcSummation = 0.0;
#endif   // PERFORMANCE_METRICS

   // allocates memories on CUDA device
   allocDeviceStruct((void **)&allVerticesDevice_, (void **)&allEdgesDevice_);

   EdgeIndexMap &edgeIndexMap = connections_->getEdgeIndexMap();
   // copy inverse map to the device memory
   copyEdgeIndexMapHostToDevice(edgeIndexMap, Simulator::getInstance().getTotalVertices());

   AllEdges &edges = connections_->getEdges();
   // set some parameters used for advanceVerticesDevice
   layout_->getVertices().setAdvanceVerticesDeviceParams(edges);

   // set some parameters used for advanceEdgesDevice
   edges.setAdvanceEdgesDeviceParams();
}

/// Performs any finalization tasks on network following a simulation.
void GPUModel::finish()
{
   // deallocates memories on CUDA device
   deleteDeviceStruct((void **)&allVerticesDevice_, (void **)&allEdgesDevice_);
   deleteEdgeIndexMap();

#ifdef PERFORMANCE_METRICS
   cudaEventDestroy(start);
   cudaEventDestroy(stop);
#endif   // PERFORMANCE_METRICS
}

/// Advance everything in the model one time step. In this case, that
/// means calling all of the kernels that do the "micro step" updating
/// (i.e., NOT the stuff associated with growth).
void GPUModel::advance()
{
#ifdef PERFORMANCE_METRICS
   // Reset CUDA timer to start measurement of GPU operations
   cudaStartTimer();
#endif   // PERFORMANCE_METRICS

   // Get vertices and edges
   AllVertices &vertices = layout_->getVertices();
   AllEdges &edges = connections_->getEdges();

#ifdef VALIDATION_MODE
   int verts = Simulator::getInstance().getTotalVertices();
   std::vector<float> randNoise_h(verts);
   for (int i = verts - 1; i >= 0; i--) {
      randNoise_h[i] = (*noiseRNG)();
   }
   //static int testNumbers = 0;
   // for (int i = 0; i < verts; i++) {
   //    outFile << "index: " << i << " " << randNoise_h[i] << endl;
   // }
   cudaMemcpy(randNoise_d, randNoise_h.data(), verts * sizeof(float), cudaMemcpyHostToDevice);
#else
   normalMTGPU(randNoise_d);
#endif
//LOG4CPLUS_DEBUG(vertexLogger_, "Index: " << index << " Vm: " << Vm);
#ifdef PERFORMANCE_METRICS
   cudaLapTime(t_gpu_rndGeneration);
   cudaStartTimer();
#endif   // PERFORMANCE_METRICS

   // display running info to console
<<<<<<< HEAD
   // Advance neurons ------------->
   dynamic_cast<AllSpikingNeurons &>(neurons).advanceVertices(connections_->getEdges(),
                                                              allVerticesDevice_, allEdgesDevice_,
                                                              randNoise_d, synapseIndexMapDevice_);
#ifdef VALIDATION_MODE
   //(AllIFNeuronsDeviceProperties *)allVerticesDevice,
   log4cplus::Logger vertexLogger_ = log4cplus::Logger::getInstance(LOG4CPLUS_TEXT("vertex"));
   std::vector<float> sp_h(verts);
   std::vector<float> vm_h(verts);
   std::vector<float> Inoise_h(verts);
   AllIFNeuronsDeviceProperties validationNeurons;
   HANDLE_ERROR(cudaMemcpy((void *)&validationNeurons, allVerticesDevice_,
                           sizeof(AllIFNeuronsDeviceProperties), cudaMemcpyDeviceToHost));
   HANDLE_ERROR(cudaMemcpy(sp_h.data(), validationNeurons.spValidation_, verts * sizeof(float),
                           cudaMemcpyDeviceToHost));
   HANDLE_ERROR(cudaMemcpy(vm_h.data(), validationNeurons.Vm_, verts * sizeof(float),
                           cudaMemcpyDeviceToHost));
   HANDLE_ERROR(cudaMemcpy(Inoise_h.data(), validationNeurons.Inoise_, verts * sizeof(float),
                           cudaMemcpyDeviceToHost));
=======
   // Advance vertices ------------->
   vertices.advanceVertices(edges, allVerticesDevice_, allEdgesDevice_, randNoise_d,
                            edgeIndexMapDevice_);
>>>>>>> a5b9ee69

   for (int i = verts - 1; i >= 0; i--) {
      LOG4CPLUS_DEBUG(vertexLogger_, endl
                                        << "Advance Index[" << i << "] :: Noise = "
                                        << randNoise_h[i] << "\tVm: " << vm_h[i] << endl
                                        << "\tsp = " << sp_h[i] << endl
                                        << "\tInoise = " << Inoise_h[i] << endl);
   }
#endif
//LOG4CPLUS_DEBUG(vertexLogger_, "ADVANCE NEURON LIF[" << index << "] :: Noise = " << noise);
//LOG4CPLUS_DEBUG(vertexLogger_, "Index: " << index << " Vm: " << Vm);
// LOG4CPLUS_DEBUG(vertexLogger_, "NEURON[" << index << "] {" << endl
//                                          << "\tVm = " << Vm << endl
//                                          << "\tVthresh = " << Vthresh << endl
//                                          << "\tsummationPoint = " << summationPoint << endl
//                                          << "\tI0 = " << I0 << endl
//                                          << "\tInoise = " << Inoise << endl
//                                          << "\tC1 = " << C1 << endl
//                                          << "\tC2 = " << C2 << endl
//                                          << "}" << endl);
#ifdef PERFORMANCE_METRICS
   cudaLapTime(t_gpu_advanceNeurons);
   cudaStartTimer();
#endif   // PERFORMANCE_METRICS

   // Advance edges ------------->
   edges.advanceEdges(allEdgesDevice_, allVerticesDevice_, edgeIndexMapDevice_);

#ifdef PERFORMANCE_METRICS
   cudaLapTime(t_gpu_advanceSynapses);
   cudaStartTimer();
#endif   // PERFORMANCE_METRICS

   // integrate the inputs of the vertices
   vertices.integrateVertexInputs(allVerticesDevice_, edgeIndexMapDevice_, allEdgesDevice_);

#ifdef PERFORMANCE_METRICS
   cudaLapTime(t_gpu_calcSummation);
#endif   // PERFORMANCE_METRICS
}

/// Update the connection of all the vertices and edges of the simulation.
void GPUModel::updateConnections()
{
   // Get vertices and edges
   AllVertices &vertices = layout_->getVertices();
   AllEdges &edges = connections_->getEdges();

   vertices.copyFromDevice(allVerticesDevice_);

   // Update Connections data
   if (connections_->updateConnections(vertices)) {
      connections_->updateEdgesWeights(Simulator::getInstance().getTotalVertices(), vertices, edges,
                                       allVerticesDevice_, allEdgesDevice_, getLayout());
      // create edge index map
      connections_->createEdgeIndexMap();
      // copy index map to the device memory
      copyEdgeIndexMapHostToDevice(connections_->getEdgeIndexMap(),
                                   Simulator::getInstance().getTotalVertices());
   }
}

/// Update the vertex's history.
void GPUModel::updateHistory()
{
   Model::updateHistory();

   layout_->getVertices().clearVertexHistory(allVerticesDevice_);
}

/// Allocate device memory for edge inverse map.
/// @param  count	The number of vertices.
void GPUModel::allocEdgeIndexMap(int count)
{
   EdgeIndexMapDevice edgeIndexMapDevice;

   HANDLE_ERROR(
      cudaMalloc((void **)&edgeIndexMapDevice.outgoingEdgeBegin_, count * sizeof(BGSIZE)));
   HANDLE_ERROR(
      cudaMalloc((void **)&edgeIndexMapDevice.outgoingEdgeCount_, count * sizeof(BGSIZE)));
   HANDLE_ERROR(cudaMemset(edgeIndexMapDevice.outgoingEdgeBegin_, 0, count * sizeof(BGSIZE)));
   HANDLE_ERROR(cudaMemset(edgeIndexMapDevice.outgoingEdgeCount_, 0, count * sizeof(BGSIZE)));
   HANDLE_ERROR(
      cudaMalloc((void **)&edgeIndexMapDevice.incomingEdgeBegin_, count * sizeof(BGSIZE)));
   HANDLE_ERROR(
      cudaMalloc((void **)&edgeIndexMapDevice.incomingEdgeCount_, count * sizeof(BGSIZE)));
   HANDLE_ERROR(cudaMemset(edgeIndexMapDevice.incomingEdgeBegin_, 0, count * sizeof(BGSIZE)));
   HANDLE_ERROR(cudaMemset(edgeIndexMapDevice.incomingEdgeCount_, 0, count * sizeof(BGSIZE)));
   HANDLE_ERROR(cudaMalloc((void **)&edgeIndexMapDevice_, sizeof(EdgeIndexMapDevice)));
   edgeIndexMapDevice.incomingEdgeIndexMap_ = nullptr;
   edgeIndexMapDevice.outgoingEdgeIndexMap_ = nullptr;
   HANDLE_ERROR(cudaMemcpy(edgeIndexMapDevice_, &edgeIndexMapDevice, sizeof(EdgeIndexMapDevice),
                           cudaMemcpyHostToDevice));
}

/// Deallocate device memory for edge inverse map.
void GPUModel::deleteEdgeIndexMap()
{
   EdgeIndexMapDevice edgeIndexMapDevice;
   HANDLE_ERROR(cudaMemcpy(&edgeIndexMapDevice, edgeIndexMapDevice_, sizeof(EdgeIndexMapDevice),
                           cudaMemcpyDeviceToHost));
   HANDLE_ERROR(cudaFree(edgeIndexMapDevice.outgoingEdgeBegin_));
   HANDLE_ERROR(cudaFree(edgeIndexMapDevice.outgoingEdgeCount_));
   HANDLE_ERROR(cudaFree(edgeIndexMapDevice.outgoingEdgeIndexMap_));
   HANDLE_ERROR(cudaFree(edgeIndexMapDevice.incomingEdgeBegin_));
   HANDLE_ERROR(cudaFree(edgeIndexMapDevice.incomingEdgeCount_));
   HANDLE_ERROR(cudaFree(edgeIndexMapDevice.incomingEdgeIndexMap_));
   HANDLE_ERROR(cudaFree(edgeIndexMapDevice_));
}

/// Copy EdgeIndexMap in host memory to EdgeIndexMap in device memory.
/// @param  edgeIndexMapHost		Reference to the EdgeIndexMap in host memory.
void GPUModel::copyEdgeIndexMapHostToDevice(EdgeIndexMap &edgeIndexMapHost, int numVertices)
{
   AllEdges &edges = connections_->getEdges();
   int totalEdgeCount = edges.totalEdgeCount_;
   if (totalEdgeCount == 0)
      return;
   EdgeIndexMapDevice edgeIndexMapDevice;
   HANDLE_ERROR(cudaMemcpy(&edgeIndexMapDevice, edgeIndexMapDevice_, sizeof(EdgeIndexMapDevice),
                           cudaMemcpyDeviceToHost));
   HANDLE_ERROR(cudaMemcpy(edgeIndexMapDevice.outgoingEdgeBegin_,
                           edgeIndexMapHost.outgoingEdgeBegin_.data(), numVertices * sizeof(BGSIZE),
                           cudaMemcpyHostToDevice));
   HANDLE_ERROR(cudaMemcpy(edgeIndexMapDevice.outgoingEdgeCount_,
                           edgeIndexMapHost.outgoingEdgeCount_.data(), numVertices * sizeof(BGSIZE),
                           cudaMemcpyHostToDevice));
   if (edgeIndexMapDevice.outgoingEdgeIndexMap_ != nullptr) {
      HANDLE_ERROR(cudaFree(edgeIndexMapDevice.outgoingEdgeIndexMap_));
   }
   HANDLE_ERROR(cudaMalloc((void **)&edgeIndexMapDevice.outgoingEdgeIndexMap_,
                           totalEdgeCount * sizeof(BGSIZE)));
   HANDLE_ERROR(cudaMemcpy(edgeIndexMapDevice.outgoingEdgeIndexMap_,
                           edgeIndexMapHost.outgoingEdgeIndexMap_.data(),
                           totalEdgeCount * sizeof(BGSIZE), cudaMemcpyHostToDevice));
   // active synapse map
   HANDLE_ERROR(cudaMemcpy(edgeIndexMapDevice.incomingEdgeBegin_,
                           edgeIndexMapHost.incomingEdgeBegin_.data(), numVertices * sizeof(BGSIZE),
                           cudaMemcpyHostToDevice));
   HANDLE_ERROR(cudaMemcpy(edgeIndexMapDevice.incomingEdgeCount_,
                           edgeIndexMapHost.incomingEdgeCount_.data(), numVertices * sizeof(BGSIZE),
                           cudaMemcpyHostToDevice));
   // the number of synapses may change, so we reallocate the memory
   if (edgeIndexMapDevice.incomingEdgeIndexMap_ != nullptr) {
      HANDLE_ERROR(cudaFree(edgeIndexMapDevice.incomingEdgeIndexMap_));
      edgeIndexMapDevice.incomingEdgeIndexMap_ = nullptr;
   }
   HANDLE_ERROR(cudaMalloc((void **)&edgeIndexMapDevice.incomingEdgeIndexMap_,
                           totalEdgeCount * sizeof(BGSIZE)));
   HANDLE_ERROR(cudaMemcpy(edgeIndexMapDevice.incomingEdgeIndexMap_,
                           edgeIndexMapHost.incomingEdgeIndexMap_.data(),
                           totalEdgeCount * sizeof(BGSIZE), cudaMemcpyHostToDevice));
   HANDLE_ERROR(cudaMemcpy(edgeIndexMapDevice_, &edgeIndexMapDevice, sizeof(EdgeIndexMapDevice),
                           cudaMemcpyHostToDevice));
}

/// Copy GPU edge data to CPU.
void GPUModel::copyGPUtoCPU()
{
   // copy device edge structs to host memory
   connections_->getEdges().copyEdgeDeviceToHost(allEdgesDevice_);
}

/// Copy CPU edge data to GPU.
void GPUModel::copyCPUtoGPU()
{
   // copy host edge structs to device memory
   connections_->getEdges().copyEdgeHostToDevice(allEdgesDevice_);
}

/// Print out EdgeProps on the GPU.
void GPUModel::printGPUEdgesPropsModel() const
{
   connections_->getEdges().printGPUEdgesProps(allEdgesDevice_);
}<|MERGE_RESOLUTION|>--- conflicted
+++ resolved
@@ -168,11 +168,9 @@
 #endif   // PERFORMANCE_METRICS
 
    // display running info to console
-<<<<<<< HEAD
-   // Advance neurons ------------->
-   dynamic_cast<AllSpikingNeurons &>(neurons).advanceVertices(connections_->getEdges(),
-                                                              allVerticesDevice_, allEdgesDevice_,
-                                                              randNoise_d, synapseIndexMapDevice_);
+   // Advance vertices ------------->
+   vertices.advanceVertices(edges, allVerticesDevice_, allEdgesDevice_, randNoise_d,
+                            edgeIndexMapDevice_);
 #ifdef VALIDATION_MODE
    //(AllIFNeuronsDeviceProperties *)allVerticesDevice,
    log4cplus::Logger vertexLogger_ = log4cplus::Logger::getInstance(LOG4CPLUS_TEXT("vertex"));
@@ -188,11 +186,6 @@
                            cudaMemcpyDeviceToHost));
    HANDLE_ERROR(cudaMemcpy(Inoise_h.data(), validationNeurons.Inoise_, verts * sizeof(float),
                            cudaMemcpyDeviceToHost));
-=======
-   // Advance vertices ------------->
-   vertices.advanceVertices(edges, allVerticesDevice_, allEdgesDevice_, randNoise_d,
-                            edgeIndexMapDevice_);
->>>>>>> a5b9ee69
 
    for (int i = verts - 1; i >= 0; i--) {
       LOG4CPLUS_DEBUG(vertexLogger_, endl
