/**
 * @file GPUModel.cpp
 * 
 * @ingroup Simulator/Core
 *
 * @brief Implementation of Model for the graph-based networks.
 * 
 */

#include "GPUModel.h"
#include "AllEdges.h"
#include "AllVertices.h"
#include "Connections.h"
#include "Global.h"
<<<<<<< HEAD
#include "OperationManager.h"

=======
#ifdef VALIDATION_MODE
   #include "AllIFNeurons.h"
   #include "OperationManager.h"
#endif
>>>>>>> 5a73bb77
#ifdef PERFORMANCE_METRICS
float g_time;
cudaEvent_t start, stop;
#endif   // PERFORMANCE_METRICS

__constant__ int d_debug_mask[1];

GPUModel::GPUModel() :
   Model::Model(), edgeIndexMapDevice_(nullptr), randNoise_d(nullptr), allVerticesDevice_(nullptr),
   allEdgesDevice_(nullptr)
{
   // Register allocNeuronDeviceStruct function as a allocateGPU operation in the OperationManager
   function<void()> allocateGPU = bind(&GPUModel::allocDeviceStruct, this);
   OperationManager::getInstance().registerOperation(Operations::allocateGPU, allocateGPU);

   // Register copyCPUtoGPU function as a copyCPUtoGPU operation in the OperationManager
   function<void()> copyCPUtoGPU = bind(&GPUModel::copyCPUtoGPU, this);
   OperationManager::getInstance().registerOperation(Operations::copyToGPU, copyCPUtoGPU);

   // Register deleteSynapseImap function as a deallocateGPUMemory operation in the OperationManager
   function<void()> deallocateGPUMemory = bind(&GPUModel::deleteDeviceStruct, this);
   OperationManager::getInstance().registerOperation(Operations::deallocateGPUMemory,
                                                     deallocateGPUMemory);
}

/// Allocates  and initializes memories on CUDA device.
<<<<<<< HEAD
void GPUModel::allocDeviceStruct()
{
=======
/// @param[out] allVerticesDevice          Memory location of the pointer to the vertices list on device memory.
/// @param[out] allEdgesDevice         Memory location of the pointer to the edges list on device memory.
void GPUModel::allocDeviceStruct(void **allVerticesDevice, void **allEdgesDevice)
{
   // Get vertices and edges
   AllVertices &vertices = layout_->getVertices();
   AllEdges &edges = connections_->getEdges();

   // Allocate vertices and edges structs on GPU device memory
   vertices.allocVerticesDeviceStruct(allVerticesDevice);
   edges.allocEdgeDeviceStruct(allEdgesDevice);

>>>>>>> 5a73bb77
   // Allocate memory for random noise array
   int numVertices = Simulator::getInstance().getTotalVertices();
   BGSIZE randNoise_d_size = numVertices * sizeof(float);   // size of random noise array
   HANDLE_ERROR(cudaMalloc((void **)&randNoise_d, randNoise_d_size));

<<<<<<< HEAD
   // Allocate synapse inverse map in device memory
   allocSynapseImap(numVertices);
}

/// Copies device memories to host memories and deallocates them.
void GPUModel::deleteDeviceStruct()
{
   // Deallocate device memory
   EdgeIndexMapDevice synapseIMapDevice;
   HANDLE_ERROR(cudaMemcpy(&synapseIMapDevice, synapseIndexMapDevice_, sizeof(EdgeIndexMapDevice),
                           cudaMemcpyDeviceToHost));
   HANDLE_ERROR(cudaFree(synapseIMapDevice.outgoingEdgeBegin_));
   HANDLE_ERROR(cudaFree(synapseIMapDevice.outgoingEdgeCount_));
   HANDLE_ERROR(cudaFree(synapseIMapDevice.outgoingEdgeIndexMap_));
   HANDLE_ERROR(cudaFree(synapseIMapDevice.incomingEdgeBegin_));
   HANDLE_ERROR(cudaFree(synapseIMapDevice.incomingEdgeCount_));
   HANDLE_ERROR(cudaFree(synapseIMapDevice.incomingEdgeIndexMap_));
   HANDLE_ERROR(cudaFree(synapseIndexMapDevice_));
=======
   // Copy host vertex and edge arrays into GPU device
   vertices.copyToDevice(*allVerticesDevice);
   edges.copyEdgeHostToDevice(*allEdgesDevice);

   // Allocate edge inverse map in device memory
   allocEdgeIndexMap(numVertices);
}

/// Copies device memories to host memories and deallocates them.
/// @param[out] allVerticesDevice          Memory location of the pointer to the vertices list on device memory.
/// @param[out] allEdgesDevice         Memory location of the pointer to the edges list on device memory.
void GPUModel::deleteDeviceStruct(void **allVerticesDevice, void **allEdgesDevice)
{
   // Get vertices and edges
   AllVertices &vertices = layout_->getVertices();
   AllEdges &edges = connections_->getEdges();

   // Copy device edge and vertex structs to host memory
   vertices.copyFromDevice(*allVerticesDevice);
   // Deallocate device memory
   vertices.deleteVerticesDeviceStruct(*allVerticesDevice);
   // Copy device edge and vertex structs to host memory
   edges.copyEdgeDeviceToHost(*allEdgesDevice);
   // Deallocate device memory
   edges.deleteEdgeDeviceStruct(*allEdgesDevice);
>>>>>>> 5a73bb77
   HANDLE_ERROR(cudaFree(randNoise_d));
}

/// Sets up the Simulation.
void GPUModel::setupSim()
{
   // Set device ID
   HANDLE_ERROR(cudaSetDevice(g_deviceId));
   // Set DEBUG flag
   HANDLE_ERROR(cudaMemcpyToSymbol(d_debug_mask, &g_debug_mask, sizeof(int)));
   Model::setupSim();

   //initialize Mersenne Twister
   //assuming numVertices >= 100 and is a multiple of 100. Note rng_mt_rng_count must be <= MT_RNG_COUNT
   int rng_blocks = 25;   //# of blocks the kernel will use
   int rng_nPerRng
      = 4;   //# of iterations per thread (thread granularity, # of rands generated per thread)
   int rng_mt_rng_count = Simulator::getInstance().getTotalVertices()
                          / rng_nPerRng;   //# of threads to generate for numVertices rand #s
   int rng_threads = rng_mt_rng_count / rng_blocks;   //# threads per block needed
   initMTGPU(Simulator::getInstance().getNoiseRngSeed(), rng_blocks, rng_threads, rng_nPerRng,
             rng_mt_rng_count);

#ifdef PERFORMANCE_METRICS
   cudaEventCreate(&start);
   cudaEventCreate(&stop);

   t_gpu_rndGeneration = 0.0;
   t_gpu_advanceNeurons = 0.0;
   t_gpu_advanceSynapses = 0.0;
   t_gpu_calcSummation = 0.0;
#endif   // PERFORMANCE_METRICS
<<<<<<< HEAD
   // Allocate and copy neuron/synapse data structures to GPU memory
   OperationManager::getInstance().executeOperation(Operations::allocateGPU);
   OperationManager::getInstance().executeOperation(Operations::copyToGPU);
=======

   // allocates memories on CUDA device
   allocDeviceStruct((void **)&allVerticesDevice_, (void **)&allEdgesDevice_);

   EdgeIndexMap &edgeIndexMap = connections_->getEdgeIndexMap();
   // copy inverse map to the device memory
   copyEdgeIndexMapHostToDevice(edgeIndexMap, Simulator::getInstance().getTotalVertices());
>>>>>>> 5a73bb77

   AllEdges &edges = connections_->getEdges();
   // set some parameters used for advanceVerticesDevice
   layout_->getVertices().setAdvanceVerticesDeviceParams(edges);

   // set some parameters used for advanceEdgesDevice
   edges.setAdvanceEdgesDeviceParams();
}

/// Performs any finalization tasks on network following a simulation.
void GPUModel::finish()
{
   // copy device synapse and neuron structs to host memory
   OperationManager::getInstance().executeOperation(Operations::copyFromGPU);
   // deallocates memories on CUDA device
<<<<<<< HEAD
   OperationManager::getInstance().executeOperation(Operations::deallocateGPUMemory);
=======
   deleteDeviceStruct((void **)&allVerticesDevice_, (void **)&allEdgesDevice_);
   deleteEdgeIndexMap();
>>>>>>> 5a73bb77

#ifdef PERFORMANCE_METRICS
   cudaEventDestroy(start);
   cudaEventDestroy(stop);
#endif   // PERFORMANCE_METRICS
}

/// Advance everything in the model one time step. In this case, that
/// means calling all of the kernels that do the "micro step" updating
/// (i.e., NOT the stuff associated with growth).
void GPUModel::advance()
{
#ifdef PERFORMANCE_METRICS
   // Reset CUDA timer to start measurement of GPU operations
   cudaStartTimer();
#endif   // PERFORMANCE_METRICS

   // Get vertices and edges
   AllVertices &vertices = layout_->getVertices();
   AllEdges &edges = connections_->getEdges();

#ifdef VALIDATION_MODE
   int verts = Simulator::getInstance().getTotalVertices();
   std::vector<float> randNoise_h(verts);
   for (int i = verts - 1; i >= 0; i--) {
      randNoise_h[i] = (*noiseRNG)();
   }
   //static int testNumbers = 0;
   // for (int i = 0; i < verts; i++) {
   //    outFile << "index: " << i << " " << randNoise_h[i] << endl;
   // }
   cudaMemcpy(randNoise_d, randNoise_h.data(), verts * sizeof(float), cudaMemcpyHostToDevice);
#else
   normalMTGPU(randNoise_d);
#endif
//LOG4CPLUS_DEBUG(vertexLogger_, "Index: " << index << " Vm: " << Vm);
#ifdef PERFORMANCE_METRICS
   cudaLapTime(t_gpu_rndGeneration);
   cudaStartTimer();
#endif   // PERFORMANCE_METRICS

   // display running info to console
   // Advance vertices ------------->
   vertices.advanceVertices(edges, allVerticesDevice_, allEdgesDevice_, randNoise_d,
                            edgeIndexMapDevice_);
#ifdef VALIDATION_MODE
   //(AllIFNeuronsDeviceProperties *)allVerticesDevice,
   log4cplus::Logger vertexLogger_ = log4cplus::Logger::getInstance(LOG4CPLUS_TEXT("vertex"));
   std::vector<float> sp_h(verts);
   std::vector<float> vm_h(verts);
   std::vector<float> Inoise_h(verts);
   AllIFNeuronsDeviceProperties validationNeurons;
   HANDLE_ERROR(cudaMemcpy((void *)&validationNeurons, allVerticesDevice_,
                           sizeof(AllIFNeuronsDeviceProperties), cudaMemcpyDeviceToHost));
   HANDLE_ERROR(cudaMemcpy(sp_h.data(), validationNeurons.spValidation_, verts * sizeof(float),
                           cudaMemcpyDeviceToHost));
   HANDLE_ERROR(cudaMemcpy(vm_h.data(), validationNeurons.Vm_, verts * sizeof(float),
                           cudaMemcpyDeviceToHost));
   HANDLE_ERROR(cudaMemcpy(Inoise_h.data(), validationNeurons.Inoise_, verts * sizeof(float),
                           cudaMemcpyDeviceToHost));

   for (int i = verts - 1; i >= 0; i--) {
      LOG4CPLUS_DEBUG(vertexLogger_, endl
                                        << "Advance Index[" << i << "] :: Noise = "
                                        << randNoise_h[i] << "\tVm: " << vm_h[i] << endl
                                        << "\tsp = " << sp_h[i] << endl
                                        << "\tInoise = " << Inoise_h[i] << endl);
   }
#endif
//LOG4CPLUS_DEBUG(vertexLogger_, "ADVANCE NEURON LIF[" << index << "] :: Noise = " << noise);
//LOG4CPLUS_DEBUG(vertexLogger_, "Index: " << index << " Vm: " << Vm);
// LOG4CPLUS_DEBUG(vertexLogger_, "NEURON[" << index << "] {" << endl
//                                          << "\tVm = " << Vm << endl
//                                          << "\tVthresh = " << Vthresh << endl
//                                          << "\tsummationPoint = " << summationPoint << endl
//                                          << "\tI0 = " << I0 << endl
//                                          << "\tInoise = " << Inoise << endl
//                                          << "\tC1 = " << C1 << endl
//                                          << "\tC2 = " << C2 << endl
//                                          << "}" << endl);
#ifdef PERFORMANCE_METRICS
   cudaLapTime(t_gpu_advanceNeurons);
   cudaStartTimer();
#endif   // PERFORMANCE_METRICS

   // Advance edges ------------->
   edges.advanceEdges(allEdgesDevice_, allVerticesDevice_, edgeIndexMapDevice_);

#ifdef PERFORMANCE_METRICS
   cudaLapTime(t_gpu_advanceSynapses);
   cudaStartTimer();
#endif   // PERFORMANCE_METRICS

   // integrate the inputs of the vertices
   vertices.integrateVertexInputs(allVerticesDevice_, edgeIndexMapDevice_, allEdgesDevice_);

#ifdef PERFORMANCE_METRICS
   cudaLapTime(t_gpu_calcSummation);
#endif   // PERFORMANCE_METRICS
}

/// Update the connection of all the vertices and edges of the simulation.
void GPUModel::updateConnections()
{
   // Get vertices and edges
   AllVertices &vertices = layout_->getVertices();
   AllEdges &edges = connections_->getEdges();

<<<<<<< HEAD
   dynamic_cast<AllSpikingNeurons &>(neurons).copyFromDevice();
   // dynamic_cast<AllSpikingNeurons *>(neurons.get())
   //    ->copyNeuronDeviceSpikeHistoryToHost(allVerticesDevice_);
=======
   vertices.copyFromDevice(allVerticesDevice_);
>>>>>>> 5a73bb77

   // Update Connections data
   if (connections_->updateConnections(vertices)) {
      connections_->updateEdgesWeights(Simulator::getInstance().getTotalVertices(), vertices, edges,
                                       allVerticesDevice_, allEdgesDevice_, getLayout());
      // create edge index map
      connections_->createEdgeIndexMap();
      // copy index map to the device memory
<<<<<<< HEAD
      copyCPUtoGPU();
=======
      copyEdgeIndexMapHostToDevice(connections_->getEdgeIndexMap(),
                                   Simulator::getInstance().getTotalVertices());
>>>>>>> 5a73bb77
   }
}

/// Update the vertex's history.
void GPUModel::updateHistory()
{
   Model::updateHistory();

   layout_->getVertices().clearVertexHistory(allVerticesDevice_);
}

/// Allocate device memory for edge inverse map.
/// @param  count	The number of vertices.
void GPUModel::allocEdgeIndexMap(int count)
{
   EdgeIndexMapDevice edgeIndexMapDevice;

   HANDLE_ERROR(
      cudaMalloc((void **)&edgeIndexMapDevice.outgoingEdgeBegin_, count * sizeof(BGSIZE)));
   HANDLE_ERROR(
      cudaMalloc((void **)&edgeIndexMapDevice.outgoingEdgeCount_, count * sizeof(BGSIZE)));
   HANDLE_ERROR(cudaMemset(edgeIndexMapDevice.outgoingEdgeBegin_, 0, count * sizeof(BGSIZE)));
   HANDLE_ERROR(cudaMemset(edgeIndexMapDevice.outgoingEdgeCount_, 0, count * sizeof(BGSIZE)));
   HANDLE_ERROR(
      cudaMalloc((void **)&edgeIndexMapDevice.incomingEdgeBegin_, count * sizeof(BGSIZE)));
   HANDLE_ERROR(
      cudaMalloc((void **)&edgeIndexMapDevice.incomingEdgeCount_, count * sizeof(BGSIZE)));
   HANDLE_ERROR(cudaMemset(edgeIndexMapDevice.incomingEdgeBegin_, 0, count * sizeof(BGSIZE)));
   HANDLE_ERROR(cudaMemset(edgeIndexMapDevice.incomingEdgeCount_, 0, count * sizeof(BGSIZE)));
   HANDLE_ERROR(cudaMalloc((void **)&edgeIndexMapDevice_, sizeof(EdgeIndexMapDevice)));
   edgeIndexMapDevice.incomingEdgeIndexMap_ = nullptr;
   edgeIndexMapDevice.outgoingEdgeIndexMap_ = nullptr;
   HANDLE_ERROR(cudaMemcpy(edgeIndexMapDevice_, &edgeIndexMapDevice, sizeof(EdgeIndexMapDevice),
                           cudaMemcpyHostToDevice));
}

<<<<<<< HEAD
/// Calculate the sum of synaptic input to each neuron.
///
/// Calculate the sum of synaptic input to each neuron. One thread
/// corresponds to one neuron. Iterates sequentially through the
/// forward synapse index map (synapseIndexMapDevice_) to access only
/// existing synapses. Using this structure eliminates the need to skip
/// synapses that have undergone lazy deletion from the main
/// (allEdgesDevice) synapse structure. The forward map is
/// re-computed during each network restructure (once per epoch) to
/// ensure that all synapse pointers for a neuron are stored
/// contiguously.
///
/// @param[in] totalVertices           Number of vertices in the entire simulation.
/// @param[in,out] allVerticesDevice   Pointer to Neuron structures in device memory.
/// @param[in] synapseIndexMapDevice_  Pointer to forward map structures in device memory.
/// @param[in] allEdgesDevice      Pointer to Synapse structures in device memory.
__global__ void
   calcSummationPointDevice(int totalVertices,
                            AllSpikingNeuronsDeviceProperties *__restrict__ allVerticesDevice,
                            const EdgeIndexMapDevice *__restrict__ synapseIndexMapDevice_,
                            const AllSpikingSynapsesDeviceProperties *__restrict__ allEdgesDevice)
{
   // The usual thread ID calculation and guard against excess threads
   // (beyond the number of vertices, in this case).
   int idx = blockIdx.x * blockDim.x + threadIdx.x;
   if (idx >= totalVertices)
      return;

   // Number of incoming synapses
   const BGSIZE synCount = synapseIndexMapDevice_->incomingEdgeCount_[idx];
   // Optimization: terminate thread if no incoming synapses
   if (synCount != 0) {
      // Index of start of this neuron's block of forward map entries
      const int beginIndex = synapseIndexMapDevice_->incomingEdgeBegin_[idx];
      // Address of the start of this neuron's block of forward map entries
      const BGSIZE *activeMapBegin = &(synapseIndexMapDevice_->incomingEdgeIndexMap_[beginIndex]);
      // Summed post-synaptic response (PSR)
      BGFLOAT sum = 0.0;
      // Index of the current incoming synapse
      BGSIZE synIndex;
      // Repeat for each incoming synapse
      for (BGSIZE i = 0; i < synCount; i++) {
         // Get index of current incoming synapse
         synIndex = activeMapBegin[i];
         // Fetch its PSR and add into sum
         sum += allEdgesDevice->psr_[synIndex];
      }
      // Store summed PSR into this neuron's summation point
      allVerticesDevice->summationPoints_[idx] = sum;
   }
}

/// Allocate and Copy CPU Synapse data to GPU.
void GPUModel::copyCPUtoGPU()
{
   EdgeIndexMap synapseIndexMapHost = connections_->getEdgeIndexMap();
   int numVertices = Simulator::getInstance().getTotalVertices();
   AllEdges &synapses = connections_->getEdges();
   int totalSynapseCount = dynamic_cast<AllEdges &>(synapses).totalEdgeCount_;
   if (totalSynapseCount == 0)
      return;
   EdgeIndexMapDevice synapseIMapDevice;
   HANDLE_ERROR(cudaMemcpy(&synapseIMapDevice, synapseIndexMapDevice_, sizeof(EdgeIndexMapDevice),
                           cudaMemcpyDeviceToHost));
   HANDLE_ERROR(cudaMemcpy(synapseIMapDevice.outgoingEdgeBegin_,
                           synapseIndexMapHost.outgoingEdgeBegin_.data(),
                           numVertices * sizeof(BGSIZE), cudaMemcpyHostToDevice));
   HANDLE_ERROR(cudaMemcpy(synapseIMapDevice.outgoingEdgeCount_,
                           synapseIndexMapHost.outgoingEdgeCount_.data(),
                           numVertices * sizeof(BGSIZE), cudaMemcpyHostToDevice));
   if (synapseIMapDevice.outgoingEdgeIndexMap_ != nullptr) {
      HANDLE_ERROR(cudaFree(synapseIMapDevice.outgoingEdgeIndexMap_));
   }
   HANDLE_ERROR(cudaMalloc((void **)&synapseIMapDevice.outgoingEdgeIndexMap_,
                           totalSynapseCount * sizeof(BGSIZE)));
   HANDLE_ERROR(cudaMemcpy(synapseIMapDevice.outgoingEdgeIndexMap_,
                           synapseIndexMapHost.outgoingEdgeIndexMap_.data(),
                           totalSynapseCount * sizeof(BGSIZE), cudaMemcpyHostToDevice));
   // active synapse map
   HANDLE_ERROR(cudaMemcpy(synapseIMapDevice.incomingEdgeBegin_,
                           synapseIndexMapHost.incomingEdgeBegin_.data(),
                           numVertices * sizeof(BGSIZE), cudaMemcpyHostToDevice));
   HANDLE_ERROR(cudaMemcpy(synapseIMapDevice.incomingEdgeCount_,
                           synapseIndexMapHost.incomingEdgeCount_.data(),
                           numVertices * sizeof(BGSIZE), cudaMemcpyHostToDevice));
   // the number of synapses may change, so we reallocate the memory
   if (synapseIMapDevice.incomingEdgeIndexMap_ != nullptr) {
      HANDLE_ERROR(cudaFree(synapseIMapDevice.incomingEdgeIndexMap_));
      synapseIMapDevice.incomingEdgeIndexMap_ = nullptr;
   }
   HANDLE_ERROR(cudaMalloc((void **)&synapseIMapDevice.incomingEdgeIndexMap_,
                           totalSynapseCount * sizeof(BGSIZE)));
   HANDLE_ERROR(cudaMemcpy(synapseIMapDevice.incomingEdgeIndexMap_,
                           synapseIndexMapHost.incomingEdgeIndexMap_.data(),
                           totalSynapseCount * sizeof(BGSIZE), cudaMemcpyHostToDevice));
   HANDLE_ERROR(cudaMemcpy(synapseIndexMapDevice_, &synapseIMapDevice, sizeof(EdgeIndexMapDevice),
                           cudaMemcpyHostToDevice));
=======
/// Deallocate device memory for edge inverse map.
void GPUModel::deleteEdgeIndexMap()
{
   EdgeIndexMapDevice edgeIndexMapDevice;
   HANDLE_ERROR(cudaMemcpy(&edgeIndexMapDevice, edgeIndexMapDevice_, sizeof(EdgeIndexMapDevice),
                           cudaMemcpyDeviceToHost));
   HANDLE_ERROR(cudaFree(edgeIndexMapDevice.outgoingEdgeBegin_));
   HANDLE_ERROR(cudaFree(edgeIndexMapDevice.outgoingEdgeCount_));
   HANDLE_ERROR(cudaFree(edgeIndexMapDevice.outgoingEdgeIndexMap_));
   HANDLE_ERROR(cudaFree(edgeIndexMapDevice.incomingEdgeBegin_));
   HANDLE_ERROR(cudaFree(edgeIndexMapDevice.incomingEdgeCount_));
   HANDLE_ERROR(cudaFree(edgeIndexMapDevice.incomingEdgeIndexMap_));
   HANDLE_ERROR(cudaFree(edgeIndexMapDevice_));
}

/// Copy EdgeIndexMap in host memory to EdgeIndexMap in device memory.
/// @param  edgeIndexMapHost		Reference to the EdgeIndexMap in host memory.
void GPUModel::copyEdgeIndexMapHostToDevice(EdgeIndexMap &edgeIndexMapHost, int numVertices)
{
   AllEdges &edges = connections_->getEdges();
   int totalEdgeCount = edges.totalEdgeCount_;
   if (totalEdgeCount == 0)
      return;
   EdgeIndexMapDevice edgeIndexMapDevice;
   HANDLE_ERROR(cudaMemcpy(&edgeIndexMapDevice, edgeIndexMapDevice_, sizeof(EdgeIndexMapDevice),
                           cudaMemcpyDeviceToHost));
   HANDLE_ERROR(cudaMemcpy(edgeIndexMapDevice.outgoingEdgeBegin_,
                           edgeIndexMapHost.outgoingEdgeBegin_.data(), numVertices * sizeof(BGSIZE),
                           cudaMemcpyHostToDevice));
   HANDLE_ERROR(cudaMemcpy(edgeIndexMapDevice.outgoingEdgeCount_,
                           edgeIndexMapHost.outgoingEdgeCount_.data(), numVertices * sizeof(BGSIZE),
                           cudaMemcpyHostToDevice));
   if (edgeIndexMapDevice.outgoingEdgeIndexMap_ != nullptr) {
      HANDLE_ERROR(cudaFree(edgeIndexMapDevice.outgoingEdgeIndexMap_));
   }
   HANDLE_ERROR(cudaMalloc((void **)&edgeIndexMapDevice.outgoingEdgeIndexMap_,
                           totalEdgeCount * sizeof(BGSIZE)));
   HANDLE_ERROR(cudaMemcpy(edgeIndexMapDevice.outgoingEdgeIndexMap_,
                           edgeIndexMapHost.outgoingEdgeIndexMap_.data(),
                           totalEdgeCount * sizeof(BGSIZE), cudaMemcpyHostToDevice));
   // active synapse map
   HANDLE_ERROR(cudaMemcpy(edgeIndexMapDevice.incomingEdgeBegin_,
                           edgeIndexMapHost.incomingEdgeBegin_.data(), numVertices * sizeof(BGSIZE),
                           cudaMemcpyHostToDevice));
   HANDLE_ERROR(cudaMemcpy(edgeIndexMapDevice.incomingEdgeCount_,
                           edgeIndexMapHost.incomingEdgeCount_.data(), numVertices * sizeof(BGSIZE),
                           cudaMemcpyHostToDevice));
   // the number of synapses may change, so we reallocate the memory
   if (edgeIndexMapDevice.incomingEdgeIndexMap_ != nullptr) {
      HANDLE_ERROR(cudaFree(edgeIndexMapDevice.incomingEdgeIndexMap_));
      edgeIndexMapDevice.incomingEdgeIndexMap_ = nullptr;
   }
   HANDLE_ERROR(cudaMalloc((void **)&edgeIndexMapDevice.incomingEdgeIndexMap_,
                           totalEdgeCount * sizeof(BGSIZE)));
   HANDLE_ERROR(cudaMemcpy(edgeIndexMapDevice.incomingEdgeIndexMap_,
                           edgeIndexMapHost.incomingEdgeIndexMap_.data(),
                           totalEdgeCount * sizeof(BGSIZE), cudaMemcpyHostToDevice));
   HANDLE_ERROR(cudaMemcpy(edgeIndexMapDevice_, &edgeIndexMapDevice, sizeof(EdgeIndexMapDevice),
                           cudaMemcpyHostToDevice));
}

/// Copy GPU edge data to CPU.
void GPUModel::copyGPUtoCPU()
{
   // copy device edge structs to host memory
   connections_->getEdges().copyEdgeDeviceToHost(allEdgesDevice_);
}

/// Copy CPU edge data to GPU.
void GPUModel::copyCPUtoGPU()
{
   // copy host edge structs to device memory
   connections_->getEdges().copyEdgeHostToDevice(allEdgesDevice_);
>>>>>>> 5a73bb77
}

/// Print out EdgeProps on the GPU.
void GPUModel::printGPUEdgesPropsModel() const
{
   connections_->getEdges().printGPUEdgesProps(allEdgesDevice_);
}

/// Getter for neuron structure in device memory
AllSpikingNeuronsDeviceProperties *&GPUModel::getAllVerticesDevice()
{
   return allVerticesDevice_;
}

/// Getter for synapse structures in device memory
AllSpikingSynapsesDeviceProperties *&GPUModel::getAllEdgesDevice()
{
   return allEdgesDevice_;
}<|MERGE_RESOLUTION|>--- conflicted
+++ resolved
@@ -12,15 +12,12 @@
 #include "AllVertices.h"
 #include "Connections.h"
 #include "Global.h"
-<<<<<<< HEAD
 #include "OperationManager.h"
 
-=======
 #ifdef VALIDATION_MODE
    #include "AllIFNeurons.h"
    #include "OperationManager.h"
 #endif
->>>>>>> 5a73bb77
 #ifdef PERFORMANCE_METRICS
 float g_time;
 cudaEvent_t start, stop;
@@ -47,31 +44,15 @@
 }
 
 /// Allocates  and initializes memories on CUDA device.
-<<<<<<< HEAD
 void GPUModel::allocDeviceStruct()
 {
-=======
-/// @param[out] allVerticesDevice          Memory location of the pointer to the vertices list on device memory.
-/// @param[out] allEdgesDevice         Memory location of the pointer to the edges list on device memory.
-void GPUModel::allocDeviceStruct(void **allVerticesDevice, void **allEdgesDevice)
-{
-   // Get vertices and edges
-   AllVertices &vertices = layout_->getVertices();
-   AllEdges &edges = connections_->getEdges();
-
-   // Allocate vertices and edges structs on GPU device memory
-   vertices.allocVerticesDeviceStruct(allVerticesDevice);
-   edges.allocEdgeDeviceStruct(allEdgesDevice);
-
->>>>>>> 5a73bb77
    // Allocate memory for random noise array
    int numVertices = Simulator::getInstance().getTotalVertices();
    BGSIZE randNoise_d_size = numVertices * sizeof(float);   // size of random noise array
    HANDLE_ERROR(cudaMalloc((void **)&randNoise_d, randNoise_d_size));
 
-<<<<<<< HEAD
    // Allocate synapse inverse map in device memory
-   allocSynapseImap(numVertices);
+   allocEdgeIndexMap(numVertices);
 }
 
 /// Copies device memories to host memories and deallocates them.
@@ -79,7 +60,7 @@
 {
    // Deallocate device memory
    EdgeIndexMapDevice synapseIMapDevice;
-   HANDLE_ERROR(cudaMemcpy(&synapseIMapDevice, synapseIndexMapDevice_, sizeof(EdgeIndexMapDevice),
+   HANDLE_ERROR(cudaMemcpy(&synapseIMapDevice, edgeIndexMapDevice_, sizeof(EdgeIndexMapDevice),
                            cudaMemcpyDeviceToHost));
    HANDLE_ERROR(cudaFree(synapseIMapDevice.outgoingEdgeBegin_));
    HANDLE_ERROR(cudaFree(synapseIMapDevice.outgoingEdgeCount_));
@@ -87,34 +68,7 @@
    HANDLE_ERROR(cudaFree(synapseIMapDevice.incomingEdgeBegin_));
    HANDLE_ERROR(cudaFree(synapseIMapDevice.incomingEdgeCount_));
    HANDLE_ERROR(cudaFree(synapseIMapDevice.incomingEdgeIndexMap_));
-   HANDLE_ERROR(cudaFree(synapseIndexMapDevice_));
-=======
-   // Copy host vertex and edge arrays into GPU device
-   vertices.copyToDevice(*allVerticesDevice);
-   edges.copyEdgeHostToDevice(*allEdgesDevice);
-
-   // Allocate edge inverse map in device memory
-   allocEdgeIndexMap(numVertices);
-}
-
-/// Copies device memories to host memories and deallocates them.
-/// @param[out] allVerticesDevice          Memory location of the pointer to the vertices list on device memory.
-/// @param[out] allEdgesDevice         Memory location of the pointer to the edges list on device memory.
-void GPUModel::deleteDeviceStruct(void **allVerticesDevice, void **allEdgesDevice)
-{
-   // Get vertices and edges
-   AllVertices &vertices = layout_->getVertices();
-   AllEdges &edges = connections_->getEdges();
-
-   // Copy device edge and vertex structs to host memory
-   vertices.copyFromDevice(*allVerticesDevice);
-   // Deallocate device memory
-   vertices.deleteVerticesDeviceStruct(*allVerticesDevice);
-   // Copy device edge and vertex structs to host memory
-   edges.copyEdgeDeviceToHost(*allEdgesDevice);
-   // Deallocate device memory
-   edges.deleteEdgeDeviceStruct(*allEdgesDevice);
->>>>>>> 5a73bb77
+   HANDLE_ERROR(cudaFree(edgeIndexMapDevice_));
    HANDLE_ERROR(cudaFree(randNoise_d));
 }
 
@@ -147,19 +101,9 @@
    t_gpu_advanceSynapses = 0.0;
    t_gpu_calcSummation = 0.0;
 #endif   // PERFORMANCE_METRICS
-<<<<<<< HEAD
    // Allocate and copy neuron/synapse data structures to GPU memory
    OperationManager::getInstance().executeOperation(Operations::allocateGPU);
    OperationManager::getInstance().executeOperation(Operations::copyToGPU);
-=======
-
-   // allocates memories on CUDA device
-   allocDeviceStruct((void **)&allVerticesDevice_, (void **)&allEdgesDevice_);
-
-   EdgeIndexMap &edgeIndexMap = connections_->getEdgeIndexMap();
-   // copy inverse map to the device memory
-   copyEdgeIndexMapHostToDevice(edgeIndexMap, Simulator::getInstance().getTotalVertices());
->>>>>>> 5a73bb77
 
    AllEdges &edges = connections_->getEdges();
    // set some parameters used for advanceVerticesDevice
@@ -175,12 +119,7 @@
    // copy device synapse and neuron structs to host memory
    OperationManager::getInstance().executeOperation(Operations::copyFromGPU);
    // deallocates memories on CUDA device
-<<<<<<< HEAD
    OperationManager::getInstance().executeOperation(Operations::deallocateGPUMemory);
-=======
-   deleteDeviceStruct((void **)&allVerticesDevice_, (void **)&allEdgesDevice_);
-   deleteEdgeIndexMap();
->>>>>>> 5a73bb77
 
 #ifdef PERFORMANCE_METRICS
    cudaEventDestroy(start);
@@ -289,13 +228,7 @@
    AllVertices &vertices = layout_->getVertices();
    AllEdges &edges = connections_->getEdges();
 
-<<<<<<< HEAD
-   dynamic_cast<AllSpikingNeurons &>(neurons).copyFromDevice();
-   // dynamic_cast<AllSpikingNeurons *>(neurons.get())
-   //    ->copyNeuronDeviceSpikeHistoryToHost(allVerticesDevice_);
-=======
-   vertices.copyFromDevice(allVerticesDevice_);
->>>>>>> 5a73bb77
+   vertices.copyFromDevice();
 
    // Update Connections data
    if (connections_->updateConnections(vertices)) {
@@ -304,12 +237,7 @@
       // create edge index map
       connections_->createEdgeIndexMap();
       // copy index map to the device memory
-<<<<<<< HEAD
       copyCPUtoGPU();
-=======
-      copyEdgeIndexMapHostToDevice(connections_->getEdgeIndexMap(),
-                                   Simulator::getInstance().getTotalVertices());
->>>>>>> 5a73bb77
    }
 }
 
@@ -346,12 +274,11 @@
                            cudaMemcpyHostToDevice));
 }
 
-<<<<<<< HEAD
 /// Calculate the sum of synaptic input to each neuron.
 ///
 /// Calculate the sum of synaptic input to each neuron. One thread
 /// corresponds to one neuron. Iterates sequentially through the
-/// forward synapse index map (synapseIndexMapDevice_) to access only
+/// forward synapse index map (edgeIndexMapDevice_) to access only
 /// existing synapses. Using this structure eliminates the need to skip
 /// synapses that have undergone lazy deletion from the main
 /// (allEdgesDevice) synapse structure. The forward map is
@@ -361,12 +288,12 @@
 ///
 /// @param[in] totalVertices           Number of vertices in the entire simulation.
 /// @param[in,out] allVerticesDevice   Pointer to Neuron structures in device memory.
-/// @param[in] synapseIndexMapDevice_  Pointer to forward map structures in device memory.
+/// @param[in] edgeIndexMapDevice_  Pointer to forward map structures in device memory.
 /// @param[in] allEdgesDevice      Pointer to Synapse structures in device memory.
 __global__ void
    calcSummationPointDevice(int totalVertices,
                             AllSpikingNeuronsDeviceProperties *__restrict__ allVerticesDevice,
-                            const EdgeIndexMapDevice *__restrict__ synapseIndexMapDevice_,
+                            const EdgeIndexMapDevice *__restrict__ edgeIndexMapDevice_,
                             const AllSpikingSynapsesDeviceProperties *__restrict__ allEdgesDevice)
 {
    // The usual thread ID calculation and guard against excess threads
@@ -376,13 +303,13 @@
       return;
 
    // Number of incoming synapses
-   const BGSIZE synCount = synapseIndexMapDevice_->incomingEdgeCount_[idx];
+   const BGSIZE synCount = edgeIndexMapDevice_->incomingEdgeCount_[idx];
    // Optimization: terminate thread if no incoming synapses
    if (synCount != 0) {
       // Index of start of this neuron's block of forward map entries
-      const int beginIndex = synapseIndexMapDevice_->incomingEdgeBegin_[idx];
+      const int beginIndex = edgeIndexMapDevice_->incomingEdgeBegin_[idx];
       // Address of the start of this neuron's block of forward map entries
-      const BGSIZE *activeMapBegin = &(synapseIndexMapDevice_->incomingEdgeIndexMap_[beginIndex]);
+      const BGSIZE *activeMapBegin = &(edgeIndexMapDevice_->incomingEdgeIndexMap_[beginIndex]);
       // Summed post-synaptic response (PSR)
       BGFLOAT sum = 0.0;
       // Index of the current incoming synapse
@@ -409,7 +336,7 @@
    if (totalSynapseCount == 0)
       return;
    EdgeIndexMapDevice synapseIMapDevice;
-   HANDLE_ERROR(cudaMemcpy(&synapseIMapDevice, synapseIndexMapDevice_, sizeof(EdgeIndexMapDevice),
+   HANDLE_ERROR(cudaMemcpy(&synapseIMapDevice, edgeIndexMapDevice_, sizeof(EdgeIndexMapDevice),
                            cudaMemcpyDeviceToHost));
    HANDLE_ERROR(cudaMemcpy(synapseIMapDevice.outgoingEdgeBegin_,
                            synapseIndexMapHost.outgoingEdgeBegin_.data(),
@@ -442,83 +369,8 @@
    HANDLE_ERROR(cudaMemcpy(synapseIMapDevice.incomingEdgeIndexMap_,
                            synapseIndexMapHost.incomingEdgeIndexMap_.data(),
                            totalSynapseCount * sizeof(BGSIZE), cudaMemcpyHostToDevice));
-   HANDLE_ERROR(cudaMemcpy(synapseIndexMapDevice_, &synapseIMapDevice, sizeof(EdgeIndexMapDevice),
+   HANDLE_ERROR(cudaMemcpy(edgeIndexMapDevice_, &synapseIMapDevice, sizeof(EdgeIndexMapDevice),
                            cudaMemcpyHostToDevice));
-=======
-/// Deallocate device memory for edge inverse map.
-void GPUModel::deleteEdgeIndexMap()
-{
-   EdgeIndexMapDevice edgeIndexMapDevice;
-   HANDLE_ERROR(cudaMemcpy(&edgeIndexMapDevice, edgeIndexMapDevice_, sizeof(EdgeIndexMapDevice),
-                           cudaMemcpyDeviceToHost));
-   HANDLE_ERROR(cudaFree(edgeIndexMapDevice.outgoingEdgeBegin_));
-   HANDLE_ERROR(cudaFree(edgeIndexMapDevice.outgoingEdgeCount_));
-   HANDLE_ERROR(cudaFree(edgeIndexMapDevice.outgoingEdgeIndexMap_));
-   HANDLE_ERROR(cudaFree(edgeIndexMapDevice.incomingEdgeBegin_));
-   HANDLE_ERROR(cudaFree(edgeIndexMapDevice.incomingEdgeCount_));
-   HANDLE_ERROR(cudaFree(edgeIndexMapDevice.incomingEdgeIndexMap_));
-   HANDLE_ERROR(cudaFree(edgeIndexMapDevice_));
-}
-
-/// Copy EdgeIndexMap in host memory to EdgeIndexMap in device memory.
-/// @param  edgeIndexMapHost		Reference to the EdgeIndexMap in host memory.
-void GPUModel::copyEdgeIndexMapHostToDevice(EdgeIndexMap &edgeIndexMapHost, int numVertices)
-{
-   AllEdges &edges = connections_->getEdges();
-   int totalEdgeCount = edges.totalEdgeCount_;
-   if (totalEdgeCount == 0)
-      return;
-   EdgeIndexMapDevice edgeIndexMapDevice;
-   HANDLE_ERROR(cudaMemcpy(&edgeIndexMapDevice, edgeIndexMapDevice_, sizeof(EdgeIndexMapDevice),
-                           cudaMemcpyDeviceToHost));
-   HANDLE_ERROR(cudaMemcpy(edgeIndexMapDevice.outgoingEdgeBegin_,
-                           edgeIndexMapHost.outgoingEdgeBegin_.data(), numVertices * sizeof(BGSIZE),
-                           cudaMemcpyHostToDevice));
-   HANDLE_ERROR(cudaMemcpy(edgeIndexMapDevice.outgoingEdgeCount_,
-                           edgeIndexMapHost.outgoingEdgeCount_.data(), numVertices * sizeof(BGSIZE),
-                           cudaMemcpyHostToDevice));
-   if (edgeIndexMapDevice.outgoingEdgeIndexMap_ != nullptr) {
-      HANDLE_ERROR(cudaFree(edgeIndexMapDevice.outgoingEdgeIndexMap_));
-   }
-   HANDLE_ERROR(cudaMalloc((void **)&edgeIndexMapDevice.outgoingEdgeIndexMap_,
-                           totalEdgeCount * sizeof(BGSIZE)));
-   HANDLE_ERROR(cudaMemcpy(edgeIndexMapDevice.outgoingEdgeIndexMap_,
-                           edgeIndexMapHost.outgoingEdgeIndexMap_.data(),
-                           totalEdgeCount * sizeof(BGSIZE), cudaMemcpyHostToDevice));
-   // active synapse map
-   HANDLE_ERROR(cudaMemcpy(edgeIndexMapDevice.incomingEdgeBegin_,
-                           edgeIndexMapHost.incomingEdgeBegin_.data(), numVertices * sizeof(BGSIZE),
-                           cudaMemcpyHostToDevice));
-   HANDLE_ERROR(cudaMemcpy(edgeIndexMapDevice.incomingEdgeCount_,
-                           edgeIndexMapHost.incomingEdgeCount_.data(), numVertices * sizeof(BGSIZE),
-                           cudaMemcpyHostToDevice));
-   // the number of synapses may change, so we reallocate the memory
-   if (edgeIndexMapDevice.incomingEdgeIndexMap_ != nullptr) {
-      HANDLE_ERROR(cudaFree(edgeIndexMapDevice.incomingEdgeIndexMap_));
-      edgeIndexMapDevice.incomingEdgeIndexMap_ = nullptr;
-   }
-   HANDLE_ERROR(cudaMalloc((void **)&edgeIndexMapDevice.incomingEdgeIndexMap_,
-                           totalEdgeCount * sizeof(BGSIZE)));
-   HANDLE_ERROR(cudaMemcpy(edgeIndexMapDevice.incomingEdgeIndexMap_,
-                           edgeIndexMapHost.incomingEdgeIndexMap_.data(),
-                           totalEdgeCount * sizeof(BGSIZE), cudaMemcpyHostToDevice));
-   HANDLE_ERROR(cudaMemcpy(edgeIndexMapDevice_, &edgeIndexMapDevice, sizeof(EdgeIndexMapDevice),
-                           cudaMemcpyHostToDevice));
-}
-
-/// Copy GPU edge data to CPU.
-void GPUModel::copyGPUtoCPU()
-{
-   // copy device edge structs to host memory
-   connections_->getEdges().copyEdgeDeviceToHost(allEdgesDevice_);
-}
-
-/// Copy CPU edge data to GPU.
-void GPUModel::copyCPUtoGPU()
-{
-   // copy host edge structs to device memory
-   connections_->getEdges().copyEdgeHostToDevice(allEdgesDevice_);
->>>>>>> 5a73bb77
 }
 
 /// Print out EdgeProps on the GPU.
@@ -528,13 +380,13 @@
 }
 
 /// Getter for neuron structure in device memory
-AllSpikingNeuronsDeviceProperties *&GPUModel::getAllVerticesDevice()
+AllVerticesDeviceProperties *&GPUModel::getAllVerticesDevice()
 {
    return allVerticesDevice_;
 }
 
 /// Getter for synapse structures in device memory
-AllSpikingSynapsesDeviceProperties *&GPUModel::getAllEdgesDevice()
+AllEdgesDeviceProperties *&GPUModel::getAllEdgesDevice()
 {
    return allEdgesDevice_;
 }