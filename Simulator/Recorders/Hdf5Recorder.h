/**
 * @file Hdf5Recorder.h
 *
 * @ingroup Simulator/Recorders
 *
 * @brief An implementation for recording spikes history on hdf5 file
 *
 * The Hdf5Recorder provides a mechanism for recording neuron's layout, spikes history,
 * and compile history information on hdf5 file:
 *     -# neuron's locations, and type map,
 *     -# individual neuron's spike rate in epochs,
 *     -# network wide burstiness index data in 1s bins,
 *     -# network wide spike count in 10ms bins.
 *
 * Hierarchical Data Format (HDF) is a set of file formats (HDF4, HDF5) designed
 * to store and organize large amounts of data.
 */
#pragma once

#if defined(HDF5)
<<<<<<< HEAD

   #include "H5Cpp.h"
   #include "IRecorder.h"
   #include "Model.h"
   #include <fstream>
=======
#include <fstream>
#include "IRecorder.h"
#include "Model.h"
#include "H5Cpp.h"
>>>>>>> 0d4bed67

   #ifndef H5_NO_NAMESPACE
using namespace H5;
   #endif

   #ifdef SINGLEPRECISION
      #define H5_FLOAT PredType::NATIVE_FLOAT
   #else
      #define H5_FLOAT PredType::NATIVE_DOUBLE
   #endif

class Hdf5Recorder : public IRecorder
{
public:
   /// THe constructor and destructor
   Hdf5Recorder();

<<<<<<< HEAD
   ~Hdf5Recorder();

   static IRecorder *Create()
   {
      return new Hdf5Recorder();
   }
=======
   static IRecorder *Create() { return new Hdf5Recorder(); }
>>>>>>> 0d4bed67

   /// Initialize data
   /// @param[in] stateOutputFileName File name to save histories
   virtual void init() override;

   /// Init radii and rates history matrices with default values
   virtual void initDefaultValues() override;

   /// Init radii and rates history matrices with current radii and rates
   virtual void initValues() override;

   /// Get the current radii and rates vlaues
   virtual void getValues() override;

   /// Terminate process
   virtual void term() override;

   /// Compile history information in every epoch
   /// @param[in] neurons   The entire list of neurons.
   virtual void compileHistories(AllVertices &neurons) override;

   /// Writes simulation results to an output destination.
   /// @param  neurons the Neuron list to search from.
   virtual void saveSimData(const AllVertices &neurons) override;

   /// Prints out all parameters to logging file.
   /// Registered to OperationManager as Operation::printParameters
   virtual void printParameters() override;

protected:
   virtual void initDataSet();

   // Populates Starter neuron matrix based with boolean values based on starterMap state
   ///@param[in] matrix  starter neuron matrix
   ///@param starterMap  Bool map to reference neuron matrix location from.
   virtual void getStarterNeuronMatrix(VectorMatrix &matrix, const bool *starterMap) override;

   /// hdf5 file identifier
   H5File *resultOut_;

   /// hdf5 file dataset
   DataSet *dataSetBurstHist_;
   DataSet *dataSetSpikesHist_;
   DataSet *dataSetXloc_;
   DataSet *dataSetYloc_;
   DataSet *dataSetNeuronTypes_;
   DataSet *dataSetNeuronThresh_;
   DataSet *dataSetStarterNeurons_;
   DataSet *dataSetTsim_;
   DataSet *dataSetSimulationEndTime_;
   DataSet *dataSetSpikesProbedNeurons_;
   DataSet *dataSetProbedNeurons_;

   /// Keep track of where we are in incrementally writing spikes
   hsize_t *offsetSpikesProbedNeurons_;

   /// burstiness Histogram goes through the
   int *burstinessHist_;

   /// spikes history - history of accumulated spikes count of all neurons (10 ms bin)
   int *spikesHistory_;

   /// track spikes count of probed neurons
   vector<uint64_t> *spikesProbedNeurons_;
};

<<<<<<< HEAD
#endif   //HDF5
=======
#endif // HDF5
>>>>>>> 0d4bed67
<|MERGE_RESOLUTION|>--- conflicted
+++ resolved
@@ -18,18 +18,10 @@
 #pragma once
 
 #if defined(HDF5)
-<<<<<<< HEAD
-
-   #include "H5Cpp.h"
-   #include "IRecorder.h"
-   #include "Model.h"
-   #include <fstream>
-=======
 #include <fstream>
 #include "IRecorder.h"
 #include "Model.h"
 #include "H5Cpp.h"
->>>>>>> 0d4bed67
 
    #ifndef H5_NO_NAMESPACE
 using namespace H5;
@@ -47,16 +39,7 @@
    /// THe constructor and destructor
    Hdf5Recorder();
 
-<<<<<<< HEAD
-   ~Hdf5Recorder();
-
-   static IRecorder *Create()
-   {
-      return new Hdf5Recorder();
-   }
-=======
    static IRecorder *Create() { return new Hdf5Recorder(); }
->>>>>>> 0d4bed67
 
    /// Initialize data
    /// @param[in] stateOutputFileName File name to save histories
@@ -123,8 +106,4 @@
    vector<uint64_t> *spikesProbedNeurons_;
 };
 
-<<<<<<< HEAD
-#endif   //HDF5
-=======
-#endif // HDF5
->>>>>>> 0d4bed67
+#endif // HDF5