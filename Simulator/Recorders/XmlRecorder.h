/**
 * @file XmlRecorder.h
 *
 * @ingroup Simulator/Recorders
 *
 * @brief An implementation for recording spikes history on xml file
 *
 * The XmlRecorder provides a mechanism for recording neuron's layout, spikes history,
 * and compile history information on xml file:
 *     -# neuron's locations, and type map,
 *     -# individual neuron's spike rate in epochs,
 *     -# network wide burstiness index data in 1s bins,
 *     -# network wide spike count in 10ms bins.
 */

#pragma once
<<<<<<< HEAD

#include "IRecorder.h"
#include "Model.h"
#include <fstream>
=======
#include <fstream>
#include "IRecorder.h"
#include "Model.h"
#include "EventBuffer.h"
#include "Global.h"
#include <vector>
>>>>>>> 0d4bed67

class XmlRecorder : public IRecorder
{
public:
   // constructor which opens the xml file to store results
   XmlRecorder();

<<<<<<< HEAD
   /// destructor
   ~XmlRecorder();

   static IRecorder *Create()
   {
      return new XmlRecorder();
   }
=======
   static IRecorder *Create() { return new XmlRecorder(); }
>>>>>>> 0d4bed67

   /// Initialize data in the newly loadeded xml file
   virtual void init() override;

   /// Init radii and rates history matrices with default values
   virtual void initDefaultValues() override;

   /// Init radii and rates history matrices with current radii and rates
   virtual void initValues() override;

   /// Get the current radii and rates vlaues
   virtual void getValues() override;

   /// Terminate process
   virtual void term() override;

   /// Compile history information in every epoch
   /// @param[in] vertices   The entire list of vertices.
   virtual void compileHistories(AllVertices &vertices) override;

   /// Writes simulation results to an output destination.
   /// @param  vertices the Vertex list to search from.
   virtual void saveSimData(const AllVertices &vertices) override;

   ///  Prints out all parameters to logging file.
   ///  Registered to OperationManager as Operation::printParameters
   virtual void printParameters() override;

protected:
   // a file stream for xml output
   ofstream resultOut_;

   // burstiness Histogram goes through the
   VectorMatrix burstinessHist_;

   // spikes history - history of accumulated spikes count of all neurons (10 ms bin)
   VectorMatrix spikesHistory_;

<<<<<<< HEAD
   // TODO: There seems to be multiple copies of this in different classes...
   void getStarterNeuronMatrix(VectorMatrix &matrix, const bool *starterMap);
=======
   // Populates Starter neuron matrix based with boolean values based on starterMap state
   ///@param[in] matrix  starter neuron matrix
   ///@param starterMap  Bool map to reference neuron matrix location from.
   virtual void getStarterNeuronMatrix(VectorMatrix &matrix, const bool *starterMap) override;
>>>>>>> 0d4bed67
};<|MERGE_RESOLUTION|>--- conflicted
+++ resolved
@@ -14,19 +14,12 @@
  */
 
 #pragma once
-<<<<<<< HEAD
-
-#include "IRecorder.h"
-#include "Model.h"
-#include <fstream>
-=======
 #include <fstream>
 #include "IRecorder.h"
 #include "Model.h"
 #include "EventBuffer.h"
 #include "Global.h"
 #include <vector>
->>>>>>> 0d4bed67
 
 class XmlRecorder : public IRecorder
 {
@@ -34,17 +27,7 @@
    // constructor which opens the xml file to store results
    XmlRecorder();
 
-<<<<<<< HEAD
-   /// destructor
-   ~XmlRecorder();
-
-   static IRecorder *Create()
-   {
-      return new XmlRecorder();
-   }
-=======
    static IRecorder *Create() { return new XmlRecorder(); }
->>>>>>> 0d4bed67
 
    /// Initialize data in the newly loadeded xml file
    virtual void init() override;
@@ -83,13 +66,8 @@
    // spikes history - history of accumulated spikes count of all neurons (10 ms bin)
    VectorMatrix spikesHistory_;
 
-<<<<<<< HEAD
-   // TODO: There seems to be multiple copies of this in different classes...
-   void getStarterNeuronMatrix(VectorMatrix &matrix, const bool *starterMap);
-=======
    // Populates Starter neuron matrix based with boolean values based on starterMap state
    ///@param[in] matrix  starter neuron matrix
    ///@param starterMap  Bool map to reference neuron matrix location from.
    virtual void getStarterNeuronMatrix(VectorMatrix &matrix, const bool *starterMap) override;
->>>>>>> 0d4bed67
 };