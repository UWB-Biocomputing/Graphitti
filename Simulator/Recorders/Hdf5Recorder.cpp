--- conflicted
+++ resolved
@@ -186,12 +186,7 @@
       spikesProbedNeurons_.resize(model.getLayout().probedNeuronList_.size());
 
       // allocate and initialize memory to save offsets of what's been written
-<<<<<<< HEAD
-      offsetSpikesProbedNeurons_.resize(model.getLayout().probedNeuronList_.size());
-      offsetSpikesProbedNeurons_.assign(model.getLayout().probedNeuronList_.size(), 0);
-=======
-      offsetSpikesProbedNeurons_.assign(model->getLayout()->probedNeuronList_.size(), 0);
->>>>>>> f9ebdcaf
+      offsetSpikesProbedNeurons_.assign(model.getLayout()->probedNeuronList_.size(), 0);
    }
 }
 
