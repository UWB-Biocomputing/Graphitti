--- conflicted
+++ resolved
@@ -14,7 +14,6 @@
 #include "All911Vertices.h"
 #include "Connections911.h"
 // #include "Global.h"
-<<<<<<< HEAD
 
 /// Init radii and rates history matrices with default values
 void Xml911Recorder::initDefaultValues()
@@ -30,8 +29,6 @@
 void Xml911Recorder::getValues()
 {
 }
-=======
->>>>>>> d704de64
 
 /// Compile history information in every epoch
 ///
