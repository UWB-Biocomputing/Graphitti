--- conflicted
+++ resolved
@@ -3,34 +3,21 @@
 #include "RecordableBase.h"
 #include <stdexcept>   // for std::out_of_range
 #include <vector>
-<<<<<<< HEAD
 // Cereal
 #include <cereal/types/polymorphic.hpp>
 #include <cereal/types/vector.hpp>
 
 template <typename T> class RecordableVector : public RecordableBase, public std::vector<T> {
-=======
-//cereal
-#include <cereal/types/polymorphic.hpp>
-#include <cereal/types/vector.hpp>
-
-template <typename T> class RecordableVector : public RecordableBase {
->>>>>>> f077b4f9
 public:
    RecordableVector()
    {
       setDataType();
    }
 
-   void resizeRecordableVector(int size)
-   {
-      data_.resize(size);
-   }
-
    /// Get the number of events in the current epoch for the recordable variable
    int getNumElements() const override
    {
-      return data_.size();
+      return std::vector<T>::size();
    }
 
    /// Start a new epoch for the recordable variable.
@@ -45,10 +32,9 @@
    variantTypes getElement(int index) const override
    {
       // Return the element at the specified index
-      if (index >= 0 && index < getNumElements()) {
-         return data_[index];
+      if (index >= 0 && index < std::vector<T>::size()) {
+         return vector<T>::operator[](index);
       } else {
-         // Handle index out of range
          throw std::out_of_range("Index out of range");
       }
    }
@@ -68,7 +54,6 @@
 
    template <class Archive> void serialize(Archive &archive)
    {
-<<<<<<< HEAD
       archive(cereal::base_class<RecordableBase>(this), cereal::base_class<std::vector<T>>(this));
    }
 };
@@ -80,38 +65,4 @@
            cereal::base_class<std::vector<BGFLOAT>>(this));
 }
 
-// Explicit specialization for RecordableVector<float>
-template <> template <class Archive> void RecordableVector<BGFLOAT>::serialize(Archive &archive)
-{
-   archive(cereal::base_class<RecordableBase>(this),
-           cereal::base_class<std::vector<BGFLOAT>>(this));
-}
-=======
-      archive(cereal::virtual_base_class<RecordableBase>(this), data_);
-   }
-
-   T getDataAtIndex(int index) const
-   {
-      return data_[index];
-   }
-
-   void setData(int index, const T &value)
-   {
-      if (index >= 0 && index < getNumElements()) {
-         data_[index] = value;
-      } else {
-         throw std::out_of_range("Index out of range");
-      }
-   }
-
-   const std::vector<T> &getData() const
-   {
-      return data_;
-   }
-
-private:
-   vector<T> data_;
-};
->>>>>>> f077b4f9
-
 CEREAL_REGISTER_TYPE(RecordableVector<BGFLOAT>);