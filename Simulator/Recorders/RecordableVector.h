/**
 * @file RecordableVector.h
 *
 * @brief A template class providing a concrete implementation of the recordable variable interface for one-dimensional variables.
 *
 * The `RecordableVector` class template extends the `RecordableBase` interface and provides a concrete
 * implementation for recording one-dimensional variables during simulation. It is templated to accommodate different
 * data types for recording. The class maintains a vector of recorded values and allows access to information
 * about the recorded variable. This class should be instantiated when there is a one-dimensional variable 
 * that needs to be recorded by the recorder.
 */

#pragma once
#include "RecordableBase.h"
#include <string>
#include <vector>
// cereal
#include <cereal/types/polymorphic.hpp>
#include <cereal/types/string.hpp>
#include <cereal/types/vector.hpp>

template <typename T> class RecordableVector : public RecordableBase {
public:
   /// Constructor
   RecordableVector()
   {
      setDataType();
   }

   /// Set up a string representing the basic data type
   /// Return a run time type info
   virtual void setDataType() override
   {
      basicDataType_ = typeid(T).name();
   }

   /// Get a string representing the data type of the recordable variable
   virtual const std::string &getDataType() const override
   {
      return basicDataType_;
   }

   /// Get the number of elements that needs to be recorded
   virtual int getNumElements() const override
   {
      return dataSeries_.size();
   }

   /// Start a new epoch for the recordable variable.
   virtual void startNewEpoch() override
   {
      return dataSeries_.clear();
   }

   /// Get the value of the recordable variable at the specified index.
   /// return A variant representing the recorded value (uint64_t, double, or string)
   virtual variantTypes getElement(int index) const override
   {
      return dataSeries_[index];
   }

   /// Resize the eventTimeSteps vector to the specified size.
   virtual void resize(int maxEvents)
   {
      dataSeries_.resize(maxEvents);
   }

   /// Assigns the given value to the vector for the specified size.
   virtual void assign(size_t size, const T &value)
   {
      dataSeries_.assign(size, value);
   }

   /// Overload the operator to set the value at a specific index
   T &operator[](int index)
   {
      if (index >= 0 && index < dataSeries_.size()) {
         return dataSeries_[index];
      } else {
         throw std::out_of_range("Index out of range");
      }
   }

   /// Add a new value to recordable vector
   void push_back(const T &value)
   {
      dataSeries_.push_back(value);
   }

   /// Method to retrieve the underlying std::vector<T>
   const std::vector<T> &getVector() const
   {
      return dataSeries_;
   }

<<<<<<< HEAD
   /// @brief Gets pointer to contiguous host memory array
   /// @return Pointer to the first element in host memory
   /// @note Returns nullptr if vector is empty
   T *data()
=======
   /// @brief Gets const pointer to contiguous host memory array
   /// @return Const pointer to the first element in host memory
   /// @note Returns nullptr if vector is empty
   const T *data() const
>>>>>>> 30a8e735
   {
      return dataSeries_.data();
   }

   ///  Cereal serialization method
   template <class Archive> void serialize(Archive &archive)
   {
      archive(cereal::virtual_base_class<RecordableBase>(this),
              cereal::make_nvp("dataSeries", dataSeries_));
   }

protected:
   /// Holds the event time steps
   vector<T> dataSeries_;
};

CEREAL_REGISTER_TYPE(RecordableVector<BGFLOAT>);<|MERGE_RESOLUTION|>--- conflicted
+++ resolved
@@ -93,17 +93,18 @@
       return dataSeries_;
    }
 
-<<<<<<< HEAD
+   /// @brief Gets const pointer to contiguous host memory array
+   /// @return Const pointer to the first element in host memory
+   /// @note Returns nullptr if vector is empty
+   const T *data() const
+   {
+      return dataSeries_.data();
+   }
+
    /// @brief Gets pointer to contiguous host memory array
    /// @return Pointer to the first element in host memory
    /// @note Returns nullptr if vector is empty
    T *data()
-=======
-   /// @brief Gets const pointer to contiguous host memory array
-   /// @return Const pointer to the first element in host memory
-   /// @note Returns nullptr if vector is empty
-   const T *data() const
->>>>>>> 30a8e735
    {
       return dataSeries_.data();
    }
