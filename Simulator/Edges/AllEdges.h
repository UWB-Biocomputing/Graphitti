--- conflicted
+++ resolved
@@ -40,14 +40,9 @@
    ///  @param  srcVertex   The Vertex that sends to this Edge.
    ///  @param  destVertex  The Vertex that receives from the Edge.
    ///  @param  deltaT      Inner simulation step duration
-<<<<<<< HEAD
    ///  @return  iEdg        Index of the edge to be added.
    virtual BGSIZE addEdge(edgeType type, const int srcVertex, const int destVertex,
-                          BGFLOAT *sumPoint, const BGFLOAT deltaT);
-=======
-   virtual void addEdge(BGSIZE &iEdg, edgeType type, const int srcVertex, const int destVertex,
-                        const BGFLOAT deltaT);
->>>>>>> 2fa77991
+                          const BGFLOAT deltaT);
 
    ///  Create a Edge and connect it to the model.
    ///
