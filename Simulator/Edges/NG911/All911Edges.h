/**
 * @file All911Edges.h
 *
 * @ingroup Simulator/Edges/NG911
 *
 * @brief Specialization of the AllEdges class for the NG911 network
 * 
 * In the NG911 Model, an edge represent a communication link between two nodes.
 * When communication messages, such as calls, are send between the vertices;
 * they are placed in the outgoing edge of the vertex where the message
 * originates. These messages are then pulled, for processing, by the destination
 * vertex.
 * 
 * Besides having a placeholder for the message being sent, each edge has
 * parameters to keep track of its availability. It is worth mentioning that
 * because the class contains all the edges; these parameters are contained in
 * vectors or arrays, where each item correspond to an edge parameter.
 * 
 * During the `advanceEdges` step of the simulation the destination vertex pulls
 * the calls placed in the given edge and queues them into their internal queue.
 * Here we check that there is space in the queue, the queue in considered full
 * if all trunks are busy. That is, if the total calls in the waiting queue +
 * the number of busy agents equals the total number of trunks available.
 */

#pragma once

#include "All911Vertices.h"
#include "AllEdges.h"


struct All911EdgeDeviceProperties;

class All911Edges : public AllEdges {
public:
   All911Edges() = default;

   All911Edges(int numVertices, int maxEdges);

   virtual ~All911Edges() = default;

   ///  Creates an instance of the class.
   ///
   ///  @return Reference to the instance of the class.
   static AllEdges *Create()
   {
      return new All911Edges();
   }

   ///  Setup the internal structure of the class (allocate memories and initialize them).
   virtual void setupEdges() override;

   ///  Create a Edge and connect it to the model.
   ///
   ///  @param  iEdg        Index of the edge to set.
   ///  @param  srcVertex   Coordinates of the source Vertex.
   ///  @param  destVertex  Coordinates of the destination Vertex.
   ///  @param  deltaT      Inner simulation step duration.
   ///  @param  type        Type of the Edge to create.
   virtual void createEdge(BGSIZE iEdg, int srcVertex, int destVertex, BGFLOAT deltaT,
                           edgeType type) override;

protected:
#if defined(USE_GPU)
   // GPU functionality for 911 simulation is unimplemented.
   // These signatures are required to make the class non-abstract
public:
   virtual void allocEdgeDeviceStruct() {};
   virtual void allocEdgeDeviceStruct(void **allEdgesDevice, int numVertices,
                                      int maxEdgesPerVertex) {};
<<<<<<< HEAD
   virtual void deleteEdgeDeviceStruct() {};
   virtual void copyEdgeHostToDevice() {};
   virtual void copyEdgeHostToDevice(void *allEdgesDevice, int numVertices, int maxEdgesPerVertex) {
   };
   virtual void copyEdgeDeviceToHost() {};
=======
   virtual void deleteEdgeDeviceStruct(void *allEdgesDevice) {};
   virtual void copyEdgeHostToDevice(void *allEdgesDevice) {};
   virtual void copyEdgeHostToDevice(void *allEdgesDevice, int numVertices, int maxEdgesPerVertex) {
   };
   virtual void copyEdgeDeviceToHost(void *allEdgesDevice) {};
>>>>>>> 5a73bb77
   virtual void copyDeviceEdgeCountsToHost(void *allEdgesDevice) {};
   virtual void advanceEdges(void *allEdgesDevice, void *allVerticesDevice,
                             void *edgeIndexMapDevice) {};
   virtual void setAdvanceEdgesDeviceParams() {};
   virtual void setEdgeClassID() {};
   virtual void printGPUEdgesProps(void *allEdgesDeviceProps) const {};

#else   // !defined(USE_GPU)
public:
   ///  Advance all the edges in the simulation.
   ///
   ///  @param  vertices       The vertex list to search from.
   ///  @param  edgeIndexMap   Pointer to EdgeIndexMap structure.
   virtual void advanceEdges(AllVertices &vertices, EdgeIndexMap &edgeIndexMap);

   ///  Advance one specific Edge.
   ///
   ///  @param  iEdg      Index of the Edge to connect to.
   ///  @param  vertices  The Neuron list to search from.
   void advance911Edge(BGSIZE iEdg, All911Vertices &vertices);

   /// unused virtual function placeholder
   virtual void advanceEdge(BGSIZE iEdg, AllVertices &vertices) override {};

#endif

   /// If edge has a call or not
   unique_ptr<bool[]> isAvailable_;

   /// If the call in the edge is a redial
   unique_ptr<bool[]> isRedial_;

   /// The call information per edge
   vector<Call> call_;
};<|MERGE_RESOLUTION|>--- conflicted
+++ resolved
@@ -68,19 +68,11 @@
    virtual void allocEdgeDeviceStruct() {};
    virtual void allocEdgeDeviceStruct(void **allEdgesDevice, int numVertices,
                                       int maxEdgesPerVertex) {};
-<<<<<<< HEAD
    virtual void deleteEdgeDeviceStruct() {};
    virtual void copyEdgeHostToDevice() {};
    virtual void copyEdgeHostToDevice(void *allEdgesDevice, int numVertices, int maxEdgesPerVertex) {
    };
    virtual void copyEdgeDeviceToHost() {};
-=======
-   virtual void deleteEdgeDeviceStruct(void *allEdgesDevice) {};
-   virtual void copyEdgeHostToDevice(void *allEdgesDevice) {};
-   virtual void copyEdgeHostToDevice(void *allEdgesDevice, int numVertices, int maxEdgesPerVertex) {
-   };
-   virtual void copyEdgeDeviceToHost(void *allEdgesDevice) {};
->>>>>>> 5a73bb77
    virtual void copyDeviceEdgeCountsToHost(void *allEdgesDevice) {};
    virtual void advanceEdges(void *allEdgesDevice, void *allVerticesDevice,
                              void *edgeIndexMapDevice) {};
