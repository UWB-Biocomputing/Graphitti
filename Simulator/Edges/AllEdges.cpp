<<<<<<< HEAD
/**
 * @file AllEdges.cpp
 * 
 * @ingroup Simulator/Edges
 *
 * @brief A container of all edge data
 */

=======
>>>>>>> 3f96a829
#include "AllEdges.h"
#include "AllVertices.h"
#include "OperationManager.h"

AllEdges::AllEdges() :
      totalEdgeCount_(0),
      maxEdgesPerVertex_(0),
      countVertices_(0) {
   destVertexIndex_ = nullptr;
   W_ = nullptr;
   summationPoint_ = nullptr;
   sourceVertexIndex_ = nullptr;
   type_ = nullptr;
   inUse_ = nullptr;
   edgeCounts_ = nullptr;

   // Register loadParameters function as a loadParameters operation in the OperationManager
   function<void()> loadParametersFunc = std::bind(&AllEdges::loadParameters, this);
   OperationManager::getInstance().registerOperation(Operations::op::loadParameters, loadParametersFunc);

   // Register printParameters function as a printParameters operation in the OperationManager
   function<void()> printParametersFunc = bind(&AllEdges::printParameters, this);
   OperationManager::getInstance().registerOperation(Operations::printParameters, printParametersFunc);

   fileLogger_ = log4cplus::Logger::getInstance(LOG4CPLUS_TEXT("file"));
}

AllEdges::AllEdges(const int numVertices, const int maxEdges) {
   setupEdges(numVertices, maxEdges);
}

AllEdges::~AllEdges() {
   BGSIZE maxTotalEdges = maxEdgesPerVertex_ * countVertices_;

  if (maxTotalEdges != 0) {
     delete[] destVertexIndex_;
     delete[] W_;
     delete[] summationPoint_;
     delete[] sourceVertexIndex_;
     delete[] type_;
     delete[] inUse_;
     delete[] edgeCounts_;
  }

   destVertexIndex_ = nullptr;
   W_ = nullptr;
   summationPoint_ = nullptr;
   sourceVertexIndex_ = nullptr;
   type_ = nullptr;
   inUse_ = nullptr;
   edgeCounts_ = nullptr;

   countVertices_ = 0;
   maxEdgesPerVertex_ = 0;
}

/// Load member variables from configuration file.
/// Registered to OperationManager as Operation::op::loadParameters
void AllEdges::loadParameters() {
   // Nothing to load from configuration file besides SynapseType in the current implementation.
}

///  Prints out all parameters to logging file.
///  Registered to OperationManager as Operation::printParameters
void AllEdges::printParameters() const {
   LOG4CPLUS_DEBUG(fileLogger_, "\nEDGES PARAMETERS" << endl
    << "\t---AllEdges Parameters---" << endl
    << "\tTotal edge counts: " << totalEdgeCount_ << endl
    << "\tMax edges per vertex: " << maxEdgesPerVertex_ << endl
    << "\tNeuron count: " << countVertices_ << endl << endl);
}

///  Setup the internal structure of the class (allocate memories and initialize them).
void AllEdges::setupEdges() {
   setupEdges(Simulator::getInstance().getTotalVertices(), Simulator::getInstance().getMaxEdgesPerVertex());
}

///  Setup the internal structure of the class (allocate memories and initialize them).
///
///  @param  numVertices   Total number of vertices in the network.
///  @param  maxEdges  Maximum number of edges per vertex.
void AllEdges::setupEdges(const int numVertices, const int maxEdges) {
   BGSIZE maxTotalEdges = maxEdges * numVertices;

   maxEdgesPerVertex_ = maxEdges;
   totalEdgeCount_ = 0;
   countVertices_ = numVertices;

   if (maxTotalEdges != 0) {
      destVertexIndex_ = new int[maxTotalEdges];
      W_ = new BGFLOAT[maxTotalEdges];
      summationPoint_ = new BGFLOAT *[maxTotalEdges];
      sourceVertexIndex_ = new int[maxTotalEdges];
      type_ = new edgeType[maxTotalEdges];
      inUse_ = new bool[maxTotalEdges];
      edgeCounts_ = new BGSIZE[numVertices];

      for (BGSIZE i = 0; i < maxTotalEdges; i++) {
         summationPoint_[i] = nullptr;
         inUse_[i] = false;
         W_[i] = 0;
      }

      for (int i = 0; i < numVertices; i++) {
         edgeCounts_[i] = 0;
      }
   }
}

///  Sets the data for Synapse to input's data.
///
///  @param  input  istream to read from.
///  @param  iEdg   Index of the edge to set.
void AllEdges::readEdge(istream &input, const BGSIZE iEdg) {
   int synapse_type(0);

   // input.ignore() so input skips over end-of-line characters.
   input >> sourceVertexIndex_[iEdg];
   input.ignore();
   input >> destVertexIndex_[iEdg];
   input.ignore();
   input >> W_[iEdg];
   input.ignore();
   input >> synapse_type;
   input.ignore();
   input >> inUse_[iEdg];
   input.ignore();

   type_[iEdg] = edgeOrdinalToType(synapse_type);
}

///  Write the edge data to the stream.
///
///  @param  output  stream to print out to.
///  @param  iEdg    Index of the edge to print out.
void AllEdges::writeEdge(ostream &output, const BGSIZE iEdg) const {
   output << sourceVertexIndex_[iEdg] << ends;
   output << destVertexIndex_[iEdg] << ends;
   output << W_[iEdg] << ends;
   output << type_[iEdg] << ends;
   output << inUse_[iEdg] << ends;
}

///  Returns an appropriate edgeType object for the given integer.
///
///  @param  typeOrdinal    Integer that correspond with a edgeType.
///  @return the SynapseType that corresponds with the given integer.
edgeType AllEdges::edgeOrdinalToType(const int typeOrdinal) {
   switch (typeOrdinal) {
      case 0:
         return II;
      case 1:
         return IE;
      case 2:
         return EI;
      case 3:
         return EE;
      case 4:
         return CP;
      case 5:
         return PR;
      case 6:
         return RC;
      case 7:
         return PP;
      default:
         return ETYPE_UNDEF;
   }
}

///  Get the sign of the edgeType.
///
///  @param    type    edgeType 
///  @return   1 or -1, or 0 if error
int AllEdges::edgSign(const edgeType type) {
   return ETYPE_UNDEF;
}


///  Create a edge index map.
EdgeIndexMap *AllEdges::createEdgeIndexMap() {
   int vertexCount = Simulator::getInstance().getTotalVertices();
   int totalEdgeCount = 0;

   // count the total edges
   for (int i = 0; i < vertexCount; i++) {
      assert(static_cast<int>(edgeCounts_[i]) < Simulator::getInstance().getMaxEdgesPerVertex());
      totalEdgeCount += edgeCounts_[i];
   }

   DEBUG (cout << "totalEdgeCount: " << totalEdgeCount << endl;)

   if (totalEdgeCount == 0) {
      return nullptr;
   }

   // allocate memories for forward map
   vector<BGSIZE> *rgEdgeEdgeIndexMap = new vector<BGSIZE>[vertexCount];

   BGSIZE edg_i = 0;
   int curr = 0;

   // create edge forward map & active edge map
   EdgeIndexMap *edgeIndexMap = new EdgeIndexMap(vertexCount, totalEdgeCount);
   for (int i = 0; i < vertexCount; i++) {
      BGSIZE edge_count = 0;
      edgeIndexMap->incomingEdgeBegin_[i] = curr;
      for (int j = 0; j < Simulator::getInstance().getMaxEdgesPerVertex(); j++, edg_i++) {
         if (inUse_[edg_i] == true) {
            int idx = sourceVertexIndex_[edg_i];
            rgEdgeEdgeIndexMap[idx].push_back(edg_i);

            edgeIndexMap->incomingEdgeIndexMap_[curr] = edg_i;
            curr++;
            edge_count++;
         }
      }
      assert(edge_count == this->edgeCounts_[i]);
      edgeIndexMap->incomingEdgeCount_[i] = edge_count;
   }

   assert(totalEdgeCount == curr);
   this->totalEdgeCount_ = totalEdgeCount;

   edg_i = 0;
   for (int i = 0; i < vertexCount; i++) {
      edgeIndexMap->outgoingEdgeBegin_[i] = edg_i;
      edgeIndexMap->outgoingEdgeCount_[i] = rgEdgeEdgeIndexMap[i].size();

      for (BGSIZE j = 0; j < rgEdgeEdgeIndexMap[i].size(); j++, edg_i++) {
         edgeIndexMap->outgoingEdgeIndexMap_[edg_i] = rgEdgeEdgeIndexMap[i][j];
      }
   }

   // delete memories
   delete[] rgEdgeEdgeIndexMap;

   return edgeIndexMap;
}


#if !defined(USE_GPU)

///  Advance all the edges in the simulation.
///
///  @param  vertices           The vertex list to search from.
///  @param  edgeIndexMap   Pointer to EdgeIndexMap structure.
void AllEdges::advanceEdges(IAllVertices *vertices, EdgeIndexMap *edgeIndexMap) {
   for (BGSIZE i = 0; i < totalEdgeCount_; i++) {
      BGSIZE iEdg = edgeIndexMap->incomingEdgeIndexMap_[i];
      advanceEdge(iEdg, vertices);
   }
}

///  Remove a edge from the network.
///
///  @param  i    Index of a vertex to remove from.
///  @param  iEdg           Index of a edge to remove.
void AllEdges::eraseEdge(const int i, const BGSIZE iEdg) {
   edgeCounts_[i]--;
   inUse_[iEdg] = false;
   summationPoint_[iEdg] = nullptr;
   W_[iEdg] = 0;
}

#endif // !defined(USE_GPU)


///  Adds an edge to the model, connecting two Neurons.
///
///  @param  iEdg        Index of the edge to be added.
///  @param  type        The type of the edge to add.
///  @param  srcVertex  The Neuron that sends to this edge.
///  @param  destVertex The Neuron that receives from the edge.
///  @param  sumPoint   Summation point address.
///  @param  deltaT      Inner simulation step duration
void
AllEdges::addEdge(BGSIZE &iEdg, edgeType type, const int srcVertex, const int destVertex, BGFLOAT *sumPoint,
                        const BGFLOAT deltaT) {
   if (edgeCounts_[destVertex] >= maxEdgesPerVertex_) {
      LOG4CPLUS_FATAL(fileLogger_, "Neuron : " << destVertex << " ran out of space for new edges.");
      throw runtime_error("Neuron : " + destVertex + string(" ran out of space for new edges."));
   }

   // add it to the list
   BGSIZE i;
   for (i = 0; i < maxEdgesPerVertex_; i++) {
      iEdg = maxEdgesPerVertex_ * destVertex + i;
      if (!inUse_[iEdg]) {
         break;
      }
   }

   edgeCounts_[destVertex]++;

   // create a edge
   createEdge(iEdg, srcVertex, destVertex, sumPoint, deltaT, type);
}<|MERGE_RESOLUTION|>--- conflicted
+++ resolved
@@ -1,4 +1,3 @@
-<<<<<<< HEAD
 /**
  * @file AllEdges.cpp
  * 
@@ -7,8 +6,6 @@
  * @brief A container of all edge data
  */
 
-=======
->>>>>>> 3f96a829
 #include "AllEdges.h"
 #include "AllVertices.h"
 #include "OperationManager.h"
