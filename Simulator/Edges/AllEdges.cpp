--- conflicted
+++ resolved
@@ -254,14 +254,9 @@
 ///  @param  srcVertex  The Vertex that sends to this edge.
 ///  @param  destVertex The Vertex that receives from the edge.
 ///  @param  deltaT      Inner simulation step duration
-<<<<<<< HEAD
 ///  @return  iEdg      Index of the edge to be added.
 BGSIZE AllEdges::addEdge(edgeType type, const int srcVertex, const int destVertex,
-                         BGFLOAT *sumPoint, const BGFLOAT deltaT)
-=======
-void AllEdges::addEdge(BGSIZE &iEdg, edgeType type, const int srcVertex, const int destVertex,
-                       const BGFLOAT deltaT)
->>>>>>> 2fa77991
+                         const BGFLOAT deltaT)
 {
    BGSIZE iEdg;
    if (edgeCounts_[destVertex] >= maxEdgesPerVertex_) {
@@ -283,10 +278,6 @@
    edgeCounts_[destVertex]++;
 
    // create an edge
-<<<<<<< HEAD
-   createEdge(iEdg, srcVertex, destVertex, sumPoint, deltaT, type);
+   createEdge(iEdg, srcVertex, destVertex, deltaT, type);
    return iEdg;
-=======
-   createEdge(iEdg, srcVertex, destVertex, deltaT, type);
->>>>>>> 2fa77991
 }