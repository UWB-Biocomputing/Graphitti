--- conflicted
+++ resolved
@@ -350,22 +350,15 @@
 };
 
 #if defined(USE_GPU)
-<<<<<<< HEAD
 CUDA_CALLABLE void stdpLearningDevice(AllSTDPSynapsesDeviceProperties* allEdgesDevice, const BGSIZE iEdg, double delta, double epost, double epre);
 CUDA_CALLABLE bool isSTDPSynapseSpikeQueuePostDevice(AllSTDPSynapsesDeviceProperties* allEdgesDevice, BGSIZE iEdg);
 CUDA_CALLABLE uint64_t getSTDPSynapseSpikeHistoryDevice(AllSpikingNeuronsDeviceProperties* allVerticesDevice, int index, int offIndex, int maxSpikes);
 
 struct AllSTDPSynapsesDeviceProperties : public AllSpikingSynapsesDeviceProperties
 {
-        ///  The synaptic transmission delay (delay of dendritic backpropagating spike), 
-        ///  descretized into time steps.
-        int *totalDelayPost_;
-=======
-struct AllSTDPSynapsesDeviceProperties : public AllSpikingSynapsesDeviceProperties {
-   ///  The synaptic transmission delay (delay of dendritic backpropagating spike),
+   ///  The synaptic transmission delay (delay of dendritic backpropagating spike), 
    ///  descretized into time steps.
    int *totalDelayPost_;
->>>>>>> 73d48cde
 
    ///  Pointer to the delayed queue
    uint32_t *delayQueuePost_;
