--- conflicted
+++ resolved
@@ -84,7 +84,9 @@
    ///  Cereal serialization method
    template <class Archive> void serialize(Archive &archive);
 
-<<<<<<< HEAD
+   /// Output weights and srcIndex to xml
+   virtual void outputWeights(int epochNum) = 0;
+
 #if defined(USE_GPU)
 public:
    ///  Set edge class ID defined by enumClassSynapses for the caller's Edge class.
@@ -97,10 +99,6 @@
    ///  (see issue#137).
    virtual void setEdgeClassID() = 0;
 #endif
-=======
-   /// Output weights and srcIndex to xml
-   virtual void outputWeights(int epochNum) = 0;
->>>>>>> 2647cdfa
 
 protected:
    ///  Setup the internal structure of the class (allocate memories and initialize them).
