/**
* @file Connections911.cpp
*
* @ingroup Simulator/Connections/NG911
* 
* @brief This class manages the Connections of the NG911 network
*/

#include "Connections911.h"
#include "All911Edges.h"
#include "GraphManager.h"
#include "Layout911.h"
#include "ParameterManager.h"

void Connections911::setup()
{
   int added = 0;
   LOG4CPLUS_INFO(fileLogger_, "Initializing connections");

   // we can obtain the Layout, which holds the vertices, from the Model
   Layout &layout = Simulator::getInstance().getModel().getLayout();
   AllVertices &vertices = layout.getVertices();

   // Get list of edges sorted by target in ascending order from GraphManager
   GraphManager<NG911VertexProperties> &gm = GraphManager<NG911VertexProperties>::getInstance();
   auto sorted_edge_list = gm.edgesSortByTarget();

   // add sorted edges
   for (auto it = sorted_edge_list.begin(); it != sorted_edge_list.end(); ++it) {
      size_t srcV = gm.source(*it);
      size_t destV = gm.target(*it);
      edgeType type = layout.edgType(srcV, destV);

      BGFLOAT dist = layout.dist_(srcV, destV);
      LOG4CPLUS_DEBUG(edgeLogger_, "Source: " << srcV << " Dest: " << destV << " Dist: " << dist);

      BGSIZE iEdg = edges_->addEdge(type, srcV, destV, Simulator::getInstance().getDeltaT());
      added++;
   }

   LOG4CPLUS_DEBUG(fileLogger_, "Added connections: " << added);
}

void Connections911::loadParameters()
{
   ParameterManager::getInstance().getIntByXpath("//psapsToErase/text()", psapsToErase_);
   ParameterManager::getInstance().getIntByXpath("//respsToErase/text()", respsToErase_);
}

///  Prints out all parameters to logging file.
///  Registered to OperationManager as Operation::printParameters
void Connections911::printParameters() const
{
   LOG4CPLUS_DEBUG(fileLogger_,
                   "CONNECTIONS PARAMETERS"
                      << endl
                      << "\tConnections Type: Connections911" << endl
                      << "\tMaximum Connections per vertex: " << edges_->maxEdgesPerVertex_ << endl
                      << "\tPSAPs to erase: " << psapsToErase_ << endl
                      << "\tRESPs to erase: " << respsToErase_ << endl
                      << endl);
}

#if !defined(USE_GPU)
///  Update the connections status in every epoch.
bool Connections911::updateConnections()
{
   // Only run on the first epoch
   if (Simulator::getInstance().getCurrentStep() != 1) {
      return false;
   }

   // Record old type map
   int numVertices = Simulator::getInstance().getTotalVertices();
   Layout &layout = Simulator::getInstance().getModel().getLayout();
<<<<<<< HEAD
   // oldTypeMap_ = layout.vertexTypeMap_;
=======
   AllVertices &vertices = layout.getVertices();
   oldTypeMap_ = layout.vertexTypeMap_;
>>>>>>> 64281013

   // Erase PSAPs
   for (int i = 0; i < psapsToErase_; i++) {
      erasePSAP(vertices, layout);
   }

   // Erase RESPs
   for (int i = 0; i < respsToErase_; i++) {
      eraseRESP(vertices, layout);
   }

   return true;
}


/// Finds the outgoing edge from the given vertex to the Responder closest to
/// the emergency call location
BGSIZE Connections911::getEdgeToClosestResponder(const Call &call, BGSIZE vertexIdx)
{
   All911Edges &edges911 = dynamic_cast<All911Edges &>(*edges_);

   vertexType requiredType;
   if (call.type == "Law")
      requiredType = vertexType::LAW;
   else if (call.type == "EMS")
      requiredType = vertexType::EMS;
   else if (call.type == "Fire")
      requiredType = vertexType::FIRE;

   // loop over the outgoing edges looking for the responder with the shortest
   // Euclidean distance to the call's location.
   BGSIZE startOutEdg = synapseIndexMap_->outgoingEdgeBegin_[vertexIdx];
   BGSIZE outEdgCount = synapseIndexMap_->outgoingEdgeCount_[vertexIdx];
   Layout911 &layout911
      = dynamic_cast<Layout911 &>(Simulator::getInstance().getModel().getLayout());

   BGSIZE resp, respEdge;
   double minDistance = numeric_limits<double>::max();
   for (BGSIZE eIdxMap = startOutEdg; eIdxMap < startOutEdg + outEdgCount; ++eIdxMap) {
      BGSIZE outEdg = synapseIndexMap_->outgoingEdgeIndexMap_[eIdxMap];
      assert(edges911.inUse_[outEdg]);   // Edge must be in use

      BGSIZE dstVertex = edges911.destVertexIndex_[outEdg];
      if (layout911.vertexTypeMap_[dstVertex] == requiredType) {
         double distance = layout911.getDistance(dstVertex, call.x, call.y);

         if (distance < minDistance) {
            minDistance = distance;
            resp = dstVertex;
            respEdge = outEdg;
         }
      }
   }

   // We must have found the closest responder of the right type
   assert(minDistance < numeric_limits<double>::max());
   assert(layout911.vertexTypeMap_[resp] == requiredType);
   return respEdge;
}


///  Randomly delete 1 PSAP and rewire all the edges around it.
bool Connections911::erasePSAP(AllVertices &vertices, Layout &layout)
{
   int numVertices = Simulator::getInstance().getTotalVertices();

   vector<int> psaps;
   psaps.clear();

   // Find all psaps
   for (int i = 0; i < numVertices; i++) {
      if (layout.vertexTypeMap_[i] == vertexType::PSAP) {
         psaps.push_back(i);
      }
   }

   // Only 1 psap, do not delete me :(
   if (psaps.size() < 2) {
      return false;
   }

   // Pick random PSAP
   int randVal = initRNG.inRange(0, psaps.size());
   int randPSAP = psaps[randVal];
   psaps.erase(psaps.begin() + randVal);

   BGSIZE maxTotalEdges = edges_->maxEdgesPerVertex_ * numVertices;
   bool changesMade = false;
   vector<int> callersToReroute;
   vector<int> respsToReroute;

   callersToReroute.clear();
   respsToReroute.clear();

   // Iterate through all edges
   for (int iEdg = 0; iEdg < maxTotalEdges; iEdg++) {
      if (!edges_->inUse_[iEdg]) {
         continue;
      }
      int srcVertex = edges_->sourceVertexIndex_[iEdg];
      int destVertex = edges_->destVertexIndex_[iEdg];

      // Find PSAP edge
      if (srcVertex == randPSAP || destVertex == randPSAP) {
         // Record erased edge
         ChangedEdge erasedEdge;
         erasedEdge.srcV = srcVertex;
         erasedEdge.destV = destVertex;
         erasedEdge.eType = layout.edgType(srcVertex, destVertex);
         edgesErased_.push_back(erasedEdge);

         changesMade = true;
         edges_->eraseEdge(destVertex, iEdg);

         // Identify all psap-less callers
         if (layout.vertexTypeMap_[srcVertex] == vertexType::CALR) {
            callersToReroute.push_back(srcVertex);
         }

         // Identify all psap-less responders
         if (layout.vertexTypeMap_[destVertex] == vertexType::LAW
             || layout.vertexTypeMap_[destVertex] == vertexType::FIRE
             || layout.vertexTypeMap_[destVertex] == vertexType::EMS) {
            respsToReroute.push_back(destVertex);
         }
      }
   }

   if (changesMade) {
      // This is here so that we don't delete the vertex if we can't find any edges
      verticesErased_.push_back(randPSAP);
      layout.vertexTypeMap_[randPSAP] = vertexType::VTYPE_UNDEF;
   }

   // Failsafe
   if (psaps.size() < 1) {
      return false;
   }

   // For each psap-less caller, find closest match
   for (int i = 0; i < callersToReroute.size(); i++) {
      int srcVertex = callersToReroute[i];

      int closestPSAP = psaps[0];
      BGFLOAT smallestDist = layout.dist_(srcVertex, closestPSAP);

      // Find closest PSAP
      for (int i = 0; i < psaps.size(); i++) {
         BGFLOAT dist = layout.dist_(srcVertex, psaps[i]);
         if (dist < smallestDist) {
            smallestDist = dist;
            closestPSAP = psaps[i];
         }
      }

      // Insert Caller to PSAP edge
      BGSIZE iEdg = edges_->addEdge(edgeType::CP, srcVertex, closestPSAP,
                                    Simulator::getInstance().getDeltaT());

      // Record added edge
      ChangedEdge addedEdge;
      addedEdge.srcV = srcVertex;
      addedEdge.destV = closestPSAP;
      addedEdge.eType = edgeType::CP;
      edgesAdded_.push_back(addedEdge);
   }

   // For each psap-less responder, find closest match
   for (int i = 0; i < respsToReroute.size(); i++) {
      int destVertex = respsToReroute[i];

      int closestPSAP = psaps[0];
      BGFLOAT smallestDist = layout.dist_(closestPSAP, destVertex);

      // Find closest PSAP
      for (int i = 0; i < psaps.size(); i++) {
         BGFLOAT dist = layout.dist_(psaps[i], destVertex);
         if (dist < smallestDist) {
            smallestDist = dist;
            closestPSAP = psaps[i];
         }
      }

      // Insert PSAP to Responder edge
      BGSIZE iEdg = edges_->addEdge(edgeType::PR, closestPSAP, destVertex,
                                    Simulator::getInstance().getDeltaT());

      // Record added edge
      ChangedEdge addedEdge;
      addedEdge.srcV = closestPSAP;
      addedEdge.destV = destVertex;
      addedEdge.eType = edgeType::PR;
      edgesAdded_.push_back(addedEdge);
   }

   return changesMade;
}

///  Randomly delete 1 RESP.
bool Connections911::eraseRESP(AllVertices &vertices, Layout &layout)
{
   int numVertices = Simulator::getInstance().getTotalVertices();

   vector<int> resps;
   resps.clear();

   // Find all resps
   for (int i = 0; i < numVertices; i++) {
      if (layout.vertexTypeMap_[i] == vertexType::LAW
          || layout.vertexTypeMap_[i] == vertexType::FIRE
          || layout.vertexTypeMap_[i] == vertexType::EMS) {
         resps.push_back(i);
      }
   }

   // Only 1 resp, do not delete me :(
   if (resps.size() < 2) {
      return false;
   }

   // Pick random RESP
   int randVal = initRNG.inRange(0, resps.size());
   int randRESP = resps[randVal];
   resps.erase(resps.begin() + randVal);

   BGSIZE maxTotalEdges = edges_->maxEdgesPerVertex_ * numVertices;
   bool changesMade = false;

   // Iterate through all edges
   for (int iEdg = 0; iEdg < maxTotalEdges; iEdg++) {
      if (!edges_->inUse_[iEdg]) {
         continue;
      }
      int srcVertex = edges_->sourceVertexIndex_[iEdg];
      int destVertex = edges_->destVertexIndex_[iEdg];

      // Find RESP edge
      if (srcVertex == randRESP || destVertex == randRESP) {
         // Record erased edge
         ChangedEdge erasedEdge;
         erasedEdge.srcV = srcVertex;
         erasedEdge.destV = destVertex;
         erasedEdge.eType = layout.edgType(srcVertex, destVertex);
         edgesErased_.push_back(erasedEdge);

         changesMade = true;
         edges_->eraseEdge(destVertex, iEdg);
      }
   }

   if (changesMade) {
      // This is here so that we don't delete the vertex if we can't find any edges
      verticesErased_.push_back(randRESP);
      layout.vertexTypeMap_[randRESP] = vertexType::VTYPE_UNDEF;
   }

   return changesMade;
}


///  Returns an xml representation of a single edge
string Connections911::ChangedEdge::toString()
{
   stringstream os;
   string type_s;

   switch (eType) {
      case edgeType::CP:
         type_s = "CP";
         break;
      case edgeType::PR:
         type_s = "PR";
         break;
      case edgeType::PP:
         type_s = "PP";
         break;
      case edgeType::PC:
         type_s = "PC";
         break;
      case edgeType::RP:
         type_s = "RP";
         break;
      case edgeType::RC:
         type_s = "RC";
         break;
      default:
         type_s = "ETYPE_UNDEF";
   }

   os << "<item>";
   os << srcV << " " << destV << " " << type_s;
   os << "</item>" << endl;

   return os.str();
}

/// Registers variable to be recorded
void Connections911::registerHistoryVariables()
{
   Recorder &recorder = Simulator::getInstance().getModel().getRecorder();
   recorder.registerVariable("verticesDeleted", verticesErased_, Recorder::UpdatedType::DYNAMIC);
}

///  Returns the complete list of all deleted or added edges as a string.
string Connections911::changedEdgesToXML(bool added)
{
   stringstream os;

   vector<ChangedEdge> changed = edgesErased_;
   string name = "edgesDeleted";

   if (added) {
      changed = edgesAdded_;
      name = "edgesAdded";
   }

   os << "<Matrix name=\"" << name << "\" type=\"complete\" rows=\"" << changed.size()
      << "\" columns=\"3\" multiplier=\"1.0\">" << endl;

   for (int i = 0; i < changed.size(); i++) {
      os << "   " << changed[i].toString();
   }

   os << "</Matrix>";
   return os.str();
}

/*
///  Returns the complete list of deleted vertices as a string.
string Connections911::erasedVerticesToXML()
{
   stringstream os;

   os << "<Matrix name=\"verticesDeleted\" type=\"complete\" rows=\"1\" columns=\""
      << verticesErased_.size() << "\" multiplier=\"1.0\">" << endl;
   os << "   ";

   sort(verticesErased_.begin(), verticesErased_.end());
   for (int i = 0; i < verticesErased_.size(); i++) {
      os << verticesErased_[i] << " ";
   }

   os << endl << "</Matrix>";
   return os.str();
}
*/

#endif<|MERGE_RESOLUTION|>--- conflicted
+++ resolved
@@ -73,12 +73,7 @@
    // Record old type map
    int numVertices = Simulator::getInstance().getTotalVertices();
    Layout &layout = Simulator::getInstance().getModel().getLayout();
-<<<<<<< HEAD
    // oldTypeMap_ = layout.vertexTypeMap_;
-=======
-   AllVertices &vertices = layout.getVertices();
-   oldTypeMap_ = layout.vertexTypeMap_;
->>>>>>> 64281013
 
    // Erase PSAPs
    for (int i = 0; i < psapsToErase_; i++) {
