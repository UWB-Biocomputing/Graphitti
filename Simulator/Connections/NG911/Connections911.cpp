--- conflicted
+++ resolved
@@ -35,13 +35,7 @@
       BGFLOAT dist = layout.dist_(srcV, destV);
       LOG4CPLUS_DEBUG(edgeLogger_, "Source: " << srcV << " Dest: " << destV << " Dist: " << dist);
 
-<<<<<<< HEAD
-      BGSIZE iEdg
-         = edges_->addEdge(type, srcV, destV, sumPoint, Simulator::getInstance().getDeltaT());
-=======
-      BGSIZE iEdg;
-      edges_->addEdge(iEdg, type, srcV, destV, Simulator::getInstance().getDeltaT());
->>>>>>> 2fa77991
+      BGSIZE iEdg = edges_->addEdge(type, srcV, destV, Simulator::getInstance().getDeltaT());
       added++;
    }
 
@@ -195,14 +189,8 @@
       }
 
       // Insert Caller to PSAP edge
-<<<<<<< HEAD
-      BGFLOAT *sumPoint = &vertices.summationMap_[closestPSAP];
-      BGSIZE iEdg = edges_->addEdge(CP, srcVertex, closestPSAP, sumPoint,
-                                    Simulator::getInstance().getDeltaT());
-=======
-      BGSIZE iEdg;
-      edges_->addEdge(iEdg, CP, srcVertex, closestPSAP, Simulator::getInstance().getDeltaT());
->>>>>>> 2fa77991
+      BGSIZE iEdg
+         = edges_->addEdge(CP, srcVertex, closestPSAP, Simulator::getInstance().getDeltaT());
 
       // Record added edge
       ChangedEdge addedEdge;
@@ -229,14 +217,8 @@
       }
 
       // Insert PSAP to Responder edge
-<<<<<<< HEAD
-      BGFLOAT *sumPoint = &vertices.summationMap_[destVertex];
-      BGSIZE iEdg = edges_->addEdge(PR, closestPSAP, destVertex, sumPoint,
-                                    Simulator::getInstance().getDeltaT());
-=======
-      BGSIZE iEdg;
-      edges_->addEdge(iEdg, PR, closestPSAP, destVertex, Simulator::getInstance().getDeltaT());
->>>>>>> 2fa77991
+      BGSIZE iEdg
+         = edges_->addEdge(PR, closestPSAP, destVertex, Simulator::getInstance().getDeltaT());
 
       // Record added edge
       ChangedEdge addedEdge;
