--- conflicted
+++ resolved
@@ -90,7 +90,6 @@
 {
 }
 
-<<<<<<< HEAD
 void ConnStatic::registerHistoryVariables()
 {
    // Register the following variables to be recorded
@@ -101,15 +100,4 @@
                              Recorder::UpdatedType::DYNAMIC);
    recorder.registerVariable("destinationVertex", destVertexIndexCurrentEpoch_,
                              Recorder::UpdatedType::DYNAMIC);
-=======
-///  Output the weights matrix after every epoch.
-///
-///  @return true if successful, false otherwise.
-bool ConnStatic::updateConnections()
-{
-   AllNeuroEdges &synapses = dynamic_cast<AllNeuroEdges &>(*edges_);
-   synapses.outputWeights(Simulator::getInstance().getCurrentStep());
-
-   return true;
->>>>>>> 64281013
 }