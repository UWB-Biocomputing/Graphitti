<?xml version="1.0" standalone="no"?>
<<<<<<< HEAD
<Matrix name="vertexTypeMap" type="complete" rows="1" columns="4" multiplier="1.0">
   2 1 2 2 
</Matrix>
=======
>>>>>>> 30a8e735
<Matrix name="x_Location" type="complete" rows="1" columns="4" multiplier="1.0">
   0 1 0 1 
</Matrix>
<Matrix name="y_Location" type="complete" rows="1" columns="4" multiplier="1.0">
   0 0 1 1 
<<<<<<< HEAD
=======
</Matrix>
<Matrix name="vertexTypeMap" type="complete" rows="1" columns="4" multiplier="1.0">
   2 1 2 2 
>>>>>>> 30a8e735
</Matrix><|MERGE_RESOLUTION|>--- conflicted
+++ resolved
@@ -1,19 +1,10 @@
 <?xml version="1.0" standalone="no"?>
-<<<<<<< HEAD
-<Matrix name="vertexTypeMap" type="complete" rows="1" columns="4" multiplier="1.0">
-   2 1 2 2 
-</Matrix>
-=======
->>>>>>> 30a8e735
 <Matrix name="x_Location" type="complete" rows="1" columns="4" multiplier="1.0">
    0 1 0 1 
 </Matrix>
 <Matrix name="y_Location" type="complete" rows="1" columns="4" multiplier="1.0">
    0 0 1 1 
-<<<<<<< HEAD
-=======
 </Matrix>
 <Matrix name="vertexTypeMap" type="complete" rows="1" columns="4" multiplier="1.0">
    2 1 2 2 
->>>>>>> 30a8e735
 </Matrix>