--- conflicted
+++ resolved
@@ -268,7 +268,6 @@
  *  @param  isynapses   the AllSynapses object.
  *  @param  layout      the Layout object.
  */
-<<<<<<< HEAD
 void ConnGrowth::updateSynapsesWeights(const int num_neurons, IAllNeurons &ineurons, IAllSynapses &isynapses,
                                        Layout *layout) {
    AllNeurons &neurons = dynamic_cast<AllNeurons &>(ineurons);
@@ -322,63 +321,7 @@
                   }
                }
                synapse_adjusted++;
-=======
-void ConnGrowth::updateSynapsesWeights(const int num_neurons,
-         IAllNeurons &ineurons, IAllSynapses &isynapses,
-         Layout *layout) {
-    AllNeurons &neurons = dynamic_cast<AllNeurons &>(ineurons);
-    AllSynapses &synapses = dynamic_cast<AllSynapses &>(isynapses);
-
-    // For now, we just set the weights to equal the areas. We will later
-    // scale it and set its sign (when we index and get its sign).
-    (*W_) = (*area_);
-
-    int adjusted = 0;
-    int could_have_been_removed = 0; // TODO: use this value
-    int removed = 0;
-    int added = 0;
-
-    DEBUG(cout << "adjusting weights" << endl;)
-
-    // Scale and add sign to the areas
-    // visit each neuron 'a'
-    for (int src_neuron = 0; src_neuron < num_neurons; src_neuron++) {
-        // and each destination neuron 'b'
-        for (int dest_neuron = 0; dest_neuron < num_neurons; dest_neuron++) {
-            // visit each synapse at (xa,ya)
-            bool connected = false;
-            synapseType type = layout->synType(src_neuron, dest_neuron);
-
-            // for each existing synapse
-            BGSIZE synapse_counts = synapses.synapseCounts_[dest_neuron];
-            BGSIZE synapse_adjusted = 0;
-            BGSIZE iSyn = Simulator::getInstance().getMaxSynapsesPerNeuron() * dest_neuron;
-            for (BGSIZE synapse_index = 0; synapse_adjusted < synapse_counts; synapse_index++, iSyn++) {
-                if (synapses.inUse_[iSyn] == true) {
-                    // if there is a synapse between a and b
-                    if (synapses.sourceNeuronIndex_[iSyn] == src_neuron) {
-                        connected = true;
-                        adjusted++;
-                        // adjust the strength of the synapse or remove
-                        // it from the synapse map if it has gone below
-                        // zero.
-                        if ((*W_)(src_neuron, dest_neuron) <= 0) {
-                            removed++;
-                            synapses.eraseSynapse(dest_neuron, iSyn);
-                        } else {
-                            // adjust
-                            // SYNAPSE_STRENGTH_ADJUSTMENT is 1.0e-8;
-                            synapses.W_[iSyn] = (*W_)(src_neuron, dest_neuron) *
-                                                synapses.synSign(type) * AllSynapses::SYNAPSE_STRENGTH_ADJUSTMENT;
-
-                            DEBUG_MID(cout << "weight of rgSynapseMap" <<
-                                           "[" << synapse_index << "]: " <<
-                                           synapses.W_[iSyn] << endl;);
-                        }
-                    }
-                    synapse_adjusted++;
-                }
->>>>>>> 173435e7
+
             }
          }
 
