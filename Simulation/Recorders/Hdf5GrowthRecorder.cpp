--- conflicted
+++ resolved
@@ -13,57 +13,12 @@
 const H5std_string nameRatesHist("ratesHistory");
 const H5std_string nameRadiiHist("radiiHistory");
 
-//! THe constructor and destructor
-<<<<<<< HEAD
-Hdf5GrowthRecorder::Hdf5GrowthRecorder() :
-      Hdf5Recorder() {
-=======
+//! The constructor and destructor
 Hdf5GrowthRecorder::Hdf5GrowthRecorder()
 {
->>>>>>> 143085b1
 }
 
 Hdf5GrowthRecorder::~Hdf5GrowthRecorder() {
-}
-
-/*
-<<<<<<< HEAD
- * Initialize data.
- * Create a new hdf5 file with default properties.
- *
- * @param[in] stateOutputFileName	File name to save histories
- */
-void Hdf5GrowthRecorder::init(const string &stateOutputFileName) {
-   try {
-      // create a new file using the default property lists
-      stateOut = new H5File(stateOutputFileName, H5F_ACC_TRUNC);
-
-      initDataSet();
-   }
-
-      // catch failure caused by the H5File operations
-   catch (FileIException error) {
-      error.printErrorStack();
-      return;
-   }
-
-      // catch failure caused by the DataSet operations
-   catch (DataSetIException error) {
-      error.printErrorStack();
-      return;
-   }
-
-      // catch failure caused by the DataSpace operations
-   catch (DataSpaceIException error) {
-      error.printErrorStack();
-      return;
-   }
-
-      // catch failure caused by the DataType operations
-   catch (DataTypeIException error) {
-      error.printErrorStack();
-      return;
-   }
 }
 
 /*
@@ -88,36 +43,11 @@
    // allocate data memories
    ratesHistory = new BGFLOAT[m_Simulator::getInstance().totalNeurons];
    radiiHistory = new BGFLOAT[m_Simulator::getInstance().totalNeurons];
-=======
- *  Create data spaces and data sets of the hdf5 for recording histories.
- */
-void Hdf5GrowthRecorder::initDataSet()
-{
-    Hdf5Recorder::initDataSet();
-
-    // create the data space & dataset for rates history
-    hsize_t dims[2];
-    dims[0] = static_cast<hsize_t>(Simulator::getInstance().maxSteps + 1);
-    dims[1] = static_cast<hsize_t>(Simulator::getInstance().totalNeurons);
-    DataSpace dsRatesHist(2, dims);
-    dataSetRatesHist = new DataSet(stateOut->createDataSet(nameRatesHist, H5_FLOAT, dsRatesHist));
-
-    // create the data space & dataset for radii history
-    dims[0] = static_cast<hsize_t>(Simulator::getInstance().maxSteps + 1);
-    dims[1] = static_cast<hsize_t>(Simulator::getInstance().totalNeurons);
-    DataSpace dsRadiiHist(2, dims);
-    dataSetRadiiHist = new DataSet(stateOut->createDataSet(nameRadiiHist, H5_FLOAT, dsRadiiHist));
-
-    // allocate data memories
-    ratesHistory = new BGFLOAT[Simulator::getInstance().totalNeurons];
-    radiiHistory = new BGFLOAT[Simulator::getInstance().totalNeurons];
->>>>>>> 143085b1
 }
 
 /*
  * Init radii and rates history matrices with default values
  */
-<<<<<<< HEAD
 void Hdf5GrowthRecorder::initDefaultValues() {
    Connections *pConn = m_model->getConnections();
    BGFLOAT startRadius = dynamic_cast<ConnGrowth *>(pConn)->m_growth.startRadius;
@@ -130,28 +60,11 @@
    // write initial radii and rate
    // because compileHistories function is not called when simulation starts
    writeRadiiRates();
-=======
-void Hdf5GrowthRecorder::initDefaultValues()
-{
-    Connections* pConn = m_model->getConnections();
-    BGFLOAT startRadius = dynamic_cast<ConnGrowth*>(pConn)->m_growth.startRadius;
-
-    for (int i = 0; i < Simulator::getInstance().totalNeurons; i++)
-    {
-        radiiHistory[i] = startRadius;
-        ratesHistory[i] = 0;
-    }
-
-    // write initial radii and rate 
-    // because compileHistories function is not called when simulation starts
-    writeRadiiRates();
->>>>>>> 143085b1
 }
 
 /*
  * Init radii and rates history matrices with current radii and rates
  */
-<<<<<<< HEAD
 void Hdf5GrowthRecorder::initValues() {
    Connections *pConn = m_model->getConnections();
 
@@ -163,27 +76,11 @@
    // write initial radii and rate
    // because compileHistories function is not called when simulation starts
    writeRadiiRates();
-=======
-void Hdf5GrowthRecorder::initValues()
-{
-    Connections* pConn = m_model->getConnections();
-
-    for (int i = 0; i < Simulator::getInstance().totalNeurons; i++)
-    {
-        radiiHistory[i] = (*dynamic_cast<ConnGrowth*>(pConn)->radii)[i];
-        ratesHistory[i] = (*dynamic_cast<ConnGrowth*>(pConn)->rates)[i];
-    }
-
-    // write initial radii and rate 
-    // because compileHistories function is not called when simulation starts
-    writeRadiiRates();
->>>>>>> 143085b1
 }
 
 /*
  * Get the current radii and rates values
  */
-<<<<<<< HEAD
 void Hdf5GrowthRecorder::getValues() {
    Connections *pConn = m_model->getConnections();
 
@@ -191,17 +88,6 @@
       (*dynamic_cast<ConnGrowth *>(pConn)->radii)[i] = radiiHistory[i];
       (*dynamic_cast<ConnGrowth *>(pConn)->rates)[i] = ratesHistory[i];
    }
-=======
-void Hdf5GrowthRecorder::getValues()
-{
-    Connections* pConn = m_model->getConnections();
-
-    for (int i = 0; i < Simulator::getInstance().totalNeurons; i++)
-    {
-        (*dynamic_cast<ConnGrowth*>(pConn)->radii)[i] = radiiHistory[i];
-        (*dynamic_cast<ConnGrowth*>(pConn)->rates)[i] = ratesHistory[i];
-    }
->>>>>>> 143085b1
 }
 
 /*
@@ -229,18 +115,10 @@
    VectorMatrix &rates = (*dynamic_cast<ConnGrowth *>(pConn)->rates);
    VectorMatrix &radii = (*dynamic_cast<ConnGrowth *>(pConn)->radii);
 
-<<<<<<< HEAD
    // output spikes
    for (int iNeuron = 0; iNeuron < m_Simulator::getInstance().totalNeurons; iNeuron++) {
       // record firing rate to history matrix
       ratesHistory[iNeuron] = rates[iNeuron];
-=======
-    // output radii and rates
-    for (int iNeuron = 0; iNeuron < Simulator::getInstance().totalNeurons; iNeuron++)
-    {
-        // record firing rate to history matrix
-        ratesHistory[iNeuron] = rates[iNeuron];
->>>>>>> 143085b1
 
       // Cap minimum radius size and record radii to history matrix
       // TODO: find out why we cap this here.
@@ -259,68 +137,6 @@
 /*
  * Incrementaly write radii and rates histories
  */
-<<<<<<< HEAD
-void Hdf5GrowthRecorder::writeRadiiRates() {
-   try {
-      // Write radii and rates histories information:
-      hsize_t offset[2], count[2];
-      hsize_t dimsm[2];
-      DataSpace *dataspace;
-      DataSpace *memspace;
-
-      // write radii history
-      offset[0] = m_Simulator::getInstance().currentStep;
-      offset[1] = 0;
-      count[0] = 1;
-      count[1] = m_Simulator::getInstance().totalNeurons;
-      dimsm[0] = 1;
-      dimsm[1] = m_Simulator::getInstance().totalNeurons;
-      memspace = new DataSpace(2, dimsm, NULL);
-      dataspace = new DataSpace(dataSetRadiiHist->getSpace());
-      dataspace->selectHyperslab(H5S_SELECT_SET, count, offset);
-      dataSetRadiiHist->write(radiiHistory, H5_FLOAT, *memspace, *dataspace);
-      delete dataspace;
-      delete memspace;
-
-      // write rates history
-      offset[0] = m_Simulator::getInstance().currentStep;
-      offset[1] = 0;
-      count[0] = 1;
-      count[1] = m_Simulator::getInstance().totalNeurons;
-      dimsm[0] = 1;
-      dimsm[1] = m_Simulator::getInstance().totalNeurons;
-      memspace = new DataSpace(2, dimsm, NULL);
-      dataspace = new DataSpace(dataSetRadiiHist->getSpace());
-      dataspace->selectHyperslab(H5S_SELECT_SET, count, offset);
-      dataSetRatesHist->write(ratesHistory, H5_FLOAT, *memspace, *dataspace);
-      delete dataspace;
-      delete memspace;
-   }
-
-      // catch failure caused by the H5File operations
-   catch (FileIException error) {
-      error.printErrorStack();
-      return;
-   }
-
-      // catch failure caused by the DataSet operations
-   catch (DataSetIException error) {
-      error.printErrorStack();
-      return;
-   }
-
-      // catch failure caused by the DataSpace operations
-   catch (DataSpaceIException error) {
-      error.printErrorStack();
-      return;
-   }
-
-      // catch failure caused by the DataType operations
-   catch (DataTypeIException error) {
-      error.printErrorStack();
-      return;
-   }
-=======
 void Hdf5GrowthRecorder::writeRadiiRates()
 {
     try
@@ -387,5 +203,4 @@
         error.printErrorStack();
         return;
     }
->>>>>>> 143085b1
-}
+}
