--- conflicted
+++ resolved
@@ -24,21 +24,13 @@
 const H5std_string  nameAttrPNUnit("attrPNUint");
 const H5std_string  nameProbedNeurons("probedNeurons");
 
-<<<<<<< HEAD
-//! THe constructor and destructor
-Hdf5Recorder::Hdf5Recorder() {
-   resultFileName_ = Simulator::getInstance().getResultFileName();
-   model_ = Simulator::getInstance().getModel();
-=======
 //! The constructor and destructor
 Hdf5Recorder::Hdf5Recorder() :
    offsetSpikesProbedNeurons(NULL),
-   spikesProbedNeurons(NULL),
-// TODO: probably can be deleted (note: still need to fix member var names)
-//    m_sim_info(sim_info),
-    m_model(dynamic_cast<Model*> (Simulator::getInstance().model))
-{
->>>>>>> 143085b1
+   spikesProbedNeurons(NULL) {
+   // TODO: I don't think these member variables exist in the .h file
+   resultFileName_ = Simulator::getInstance().getResultFileName();
+   model_ = Simulator::getInstance().getModel();
 }
 
 Hdf5Recorder::~Hdf5Recorder()
@@ -53,7 +45,6 @@
  */
 void Hdf5Recorder::init()
 {
-<<<<<<< HEAD
     try
     {
        
@@ -90,43 +81,6 @@
         error.printErrorStack();
         return;
     }
-=======
-   try
-   {
-      // create a new file using the default property lists
-      stateOut = new H5File( stateOutputFileName, H5F_ACC_TRUNC );
-
-      initDataSet();
-   }
-   
-   // catch failure caused by the H5File operations
-   catch( FileIException error )
-   {
-      error.printErrorStack();
-      return;
-   }
-
-   // catch failure caused by the DataSet operations
-   catch( DataSetIException error )
-   {
-      error.printErrorStack();
-      return;
-   }
-
-   // catch failure caused by the DataSpace operations
-   catch( DataSpaceIException error )
-   {
-      error.printErrorStack();
-      return;
-   }
-
-   // catch failure caused by the DataType operations
-   catch( DataTypeIException error )
-   {
-      error.printErrorStack();
-      return;
-   }
->>>>>>> 143085b1
 }
 
 /*
@@ -275,88 +229,6 @@
  */
 void Hdf5Recorder::compileHistories(IAllNeurons &neurons)
 {
-<<<<<<< HEAD
-    AllSpikingNeurons &spNeurons = dynamic_cast<AllSpikingNeurons&>(neurons);
-    int max_spikes = (int) ((m_Simulator::getInstance().epochDuration * m_Simulator::getInstance().maxFiringRate));
-
-    unsigned int iProbe = 0;    // index of the probedNeuronsLayout vector
-    bool fProbe = false;
-
-    // output spikes
-    for (int iNeuron = 0; iNeuron < m_Simulator::getInstance().totalNeurons; iNeuron++)
-    {
-        // true if this is a probed neuron
-        fProbe = ((iProbe < m_model->getLayout()->m_probed_neuron_list.size()) && (iNeuron == m_model->getLayout()->m_probed_neuron_list[iProbe]));
-
-        uint64_t* pSpikes = spNeurons.spike_history[iNeuron];
-
-        int& spike_count = spNeurons.spikeCount[iNeuron];
-        int& offset = spNeurons.spikeCountOffset[iNeuron];
-        for (int i = 0, idxSp = offset; i < spike_count; i++, idxSp++)
-        {
-            // Single precision (float) gives you 23 bits of significand, 8 bits of exponent, 
-            // and 1 sign bit. Double precision (double) gives you 52 bits of significand, 
-            // 11 bits of exponent, and 1 sign bit. 
-            // Therefore, single precision can only handle 2^23 = 8,388,608 simulation steps 
-            // or 8 epochs (1 epoch = 100s, 1 simulation step = 0.1ms).
-
-            if (idxSp >= max_spikes) idxSp = 0;
-            // compile network wide burstiness index data in 1s bins
-            int idx1 = static_cast<int>( static_cast<double>( pSpikes[idxSp] ) *  m_Simulator::getInstance().deltaT
-                - ( (m_Simulator::getInstance().currentStep - 1) * m_Simulator::getInstance().epochDuration ) );
-            assert(idx1 >= 0 && idx1 < m_Simulator::getInstance().epochDuration);
-            burstinessHist[idx1]++;
-
-            // compile network wide spike count in 10ms bins
-            int idx2 = static_cast<int>( static_cast<double>( pSpikes[idxSp] ) * m_Simulator::getInstance().deltaT * 100
-                - ( (m_Simulator::getInstance().currentStep - 1) * m_Simulator::getInstance().epochDuration * 100 ) );
-            assert(idx2 >= 0 && idx2 < m_Simulator::getInstance().epochDuration * 100);
-            spikesHistory[idx2]++;
-
-            // compile spikes time of the probed neuron (append spikes time)
-            if (fProbe)
-            {
-                spikesProbedNeurons[iProbe].insert(spikesProbedNeurons[iProbe].end(), pSpikes[idxSp]);
-            }
-        }
-
-        if (fProbe)
-        {
-            iProbe++;
-        }
-    }
-    try
-    {
-        // write burstiness index
-        hsize_t offset[2], count[2];
-        hsize_t dimsm[2];
-        DataSpace* dataspace;
-        DataSpace* memspace;
-
-        offset[0] = (m_Simulator::getInstance().currentStep - 1) * m_Simulator::getInstance().epochDuration;
-        count[0] = m_Simulator::getInstance().epochDuration;
-        dimsm[0] = m_Simulator::getInstance().epochDuration;
-        memspace = new DataSpace(1, dimsm, NULL);
-        dataspace = new DataSpace(dataSetBurstHist->getSpace());
-        dataspace->selectHyperslab(H5S_SELECT_SET, count, offset);
-        dataSetBurstHist->write(burstinessHist, PredType::NATIVE_INT, *memspace, *dataspace); 
-        memset(burstinessHist, 0, static_cast<int>(m_Simulator::getInstance().epochDuration * sizeof(int)));
-        delete dataspace;
-        delete memspace;
-
-        // write network wide spike count in 10ms bins
-        offset[0] = (m_Simulator::getInstance().currentStep - 1) * m_Simulator::getInstance().getEpochDuration() * 100;
-        count[0] = m_Simulator::getInstance().getEpochDuration() * 100;
-        dimsm[0] = m_Simulator::getInstance().getEpochDuration() * 100;
-        memspace = new DataSpace(1, dimsm, NULL);
-        dataspace = new DataSpace(dataSetSpikesHist->getSpace());
-        dataspace->selectHyperslab(H5S_SELECT_SET, count, offset);
-        dataSetSpikesHist->write(spikesHistory, PredType::NATIVE_INT, *memspace, *dataspace); 
-        memset(spikesHistory, 0, static_cast<int>(m_Simulator::getInstance().getEpochDuration() * 100 * sizeof(int)));
-        delete dataspace;
-        delete memspace;
-    }
-=======
    AllSpikingNeurons &spNeurons = dynamic_cast<AllSpikingNeurons&>(neurons);
    int max_spikes = (int) ((Simulator::getInstance().epochDuration * Simulator::getInstance().maxFiringRate));
 
@@ -486,7 +358,6 @@
          delete dataspace;
       }
    }
->>>>>>> 143085b1
 
     // catch failure caused by the H5File operations
     catch( FileIException error )
@@ -528,37 +399,21 @@
     try
     {
         // create Neuron Types matrix
-<<<<<<< HEAD
         VectorMatrix neuronTypes(MATRIX_TYPE, MATRIX_INIT, 1, m_Simulator::getInstance().getTotalNeurons(), EXC);
         for (int i = 0; i < m_Simulator::getInstance().getTotalNeurons(); i++) {
-=======
-        VectorMatrix neuronTypes(MATRIX_TYPE, MATRIX_INIT, 1, Simulator::getInstance().totalNeurons, EXC);
-        for (int i = 0; i < Simulator::getInstance().totalNeurons; i++) {
->>>>>>> 143085b1
             neuronTypes[i] = m_model->getLayout()->neuron_type_map[i];
         }
 
         // create neuron threshold matrix
-<<<<<<< HEAD
         VectorMatrix neuronThresh(MATRIX_TYPE, MATRIX_INIT, 1, m_Simulator::getInstance().getTotalNeurons(), 0);
         for (int i = 0; i < m_Simulator::getInstance().getTotalNeurons(); i++) {
-=======
-        VectorMatrix neuronThresh(MATRIX_TYPE, MATRIX_INIT, 1, Simulator::getInstance().totalNeurons, 0);
-        for (int i = 0; i < Simulator::getInstance().totalNeurons; i++) {
->>>>>>> 143085b1
             neuronThresh[i] = dynamic_cast<const AllIFNeurons&>(neurons).Vthresh[i];
         }
 
         // Write the neuron location matrices
-<<<<<<< HEAD
         int* iXloc = new int[m_Simulator::getInstance().getTotalNeurons()];
         int* iYloc = new int[m_Simulator::getInstance().getTotalNeurons()];
         for (int i = 0; i < m_Simulator::getInstance().getTotalNeurons(); i++) {
-=======
-        int* iXloc = new int[Simulator::getInstance().totalNeurons];
-        int* iYloc = new int[Simulator::getInstance().totalNeurons];
-        for (int i = 0; i < Simulator::getInstance().totalNeurons; i++) {
->>>>>>> 143085b1
             // convert VectorMatrix to int array
             iXloc[i] = (*m_model->getLayout()->xloc)[i];
             iYloc[i] = (*m_model->getLayout()->yloc)[i];
