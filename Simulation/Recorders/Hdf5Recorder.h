--- conflicted
+++ resolved
@@ -120,31 +120,15 @@
    DataSet *dataSetSpikesProbedNeurons;
    DataSet *dataSetProbedNeurons;
 
-<<<<<<< HEAD
-   // burstiness Histogram goes through the
-   int *burstinessHist;
-=======
    // Keep track of where we are in incrementally writing spikes
     hsize_t* offsetSpikesProbedNeurons;
 
     // burstiness Histogram goes through the
     int* burstinessHist;
->>>>>>> 143085b1
 
    // spikes history - history of accumulated spikes count of all neurons (10 ms bin)
    int *spikesHistory;
 
-<<<<<<< HEAD
    // track spikes count of probed neurons
    vector<uint64_t> *spikesProbedNeurons;
-=======
-    // track spikes count of probed neurons
-    vector<uint64_t>* spikesProbedNeurons;
-
-    // Struct that holds information about a simulation
-    const SimulationInfo *m_sim_info;
-
-    // TODO comment
-    Model *m_model;
->>>>>>> 143085b1
 };
