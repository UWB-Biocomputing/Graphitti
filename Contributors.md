--- conflicted
+++ resolved
@@ -122,10 +122,8 @@
 
 Jardi Martinez
 
-<<<<<<< HEAD
+Nicholas Posey
+
 Xiang Li
 
-Nayana Yeshlur
-=======
-Nicholas Posey
->>>>>>> 11b17376
+Nayana Yeshlur